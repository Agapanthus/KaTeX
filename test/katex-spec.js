/* eslint max-len:0 */
/* global beforeEach: false */
/* global expect: false */
/* global it: false */
/* global describe: false */
import stringify from 'json-stable-stringify';

import buildMathML from "../src/buildMathML";
import buildTree from "../src/buildTree";
import katex from "../katex";
import ParseError from "../src/ParseError";
import parseTree from "../src/parseTree";
import Options from "../src/Options";
import Settings from "../src/Settings";
import Style from "../src/Style";

const typeFirstCompare = (a, b) => {
    if (a.key === 'type') {
        return -1;
    } else if (b.key === 'type') {
        return 1;
    } else {
        return a.key < b.key ? -1 : 1;
    }
};

const serializer = {
    print(val) {
        return stringify(val, {cmp: typeFirstCompare, space: '  '});
    },
    test() {
        return true;
    },
};

expect.addSnapshotSerializer(serializer);

const defaultSettings = new Settings({});
const defaultOptions = new Options({
    style: Style.TEXT,
    size: 5,
    maxSize: Infinity,
});

const _getBuilt = function(expr, settings) {
    const usedSettings = settings ? settings : defaultSettings;
    const parsedTree = parseTree(expr, usedSettings);
    const rootNode = buildTree(parsedTree, expr, usedSettings);

    // grab the root node of the HTML rendering
    const builtHTML = rootNode.children[1];

    // Remove the outer .katex and .katex-inner layers
    return builtHTML.children[2].children;
};

/**
 * Return the root node of the rendered HTML.
 * @param expr
 * @param settings
 * @returns {Object}
 */
const getBuilt = function(expr, settings) {
    const usedSettings = settings ? settings : defaultSettings;
    expect(expr).toBuild(usedSettings);
    return _getBuilt(expr, settings);
};

/**
 * Return the root node of the parse tree.
 * @param expr
 * @param settings
 * @returns {Object}
 */
const getParsed = function(expr, settings) {
    const usedSettings = settings ? settings : defaultSettings;

    expect(expr).toParse(usedSettings);
    return parseTree(expr, usedSettings);
};

const stripPositions = function(expr) {
    if (typeof expr !== "object" || expr === null) {
        return expr;
    }
    if (expr.loc && expr.loc.lexer && typeof expr.loc.start === "number") {
        delete expr.loc;
    }
    Object.keys(expr).forEach(function(key) {
        stripPositions(expr[key]);
    });
    return expr;
};

const parseAndSetResult = function(expr, result, settings) {
    try {
        return parseTree(expr, settings || defaultSettings);
    } catch (e) {
        result.pass = false;
        if (e instanceof ParseError) {
            result.message = "'" + expr + "' failed " +
                "parsing with error: " + e.message;
        } else {
            result.message = "'" + expr + "' failed " +
                "parsing with unknown error: " + e.message;
        }
    }
};

const buildAndSetResult = function(expr, result, settings) {
    try {
        return _getBuilt(expr, settings || defaultSettings);
    } catch (e) {
        result.pass = false;
        if (e instanceof ParseError) {
            result.message = "'" + expr + "' failed " +
                "parsing with error: " + e.message;
        } else {
            result.message = "'" + expr + "' failed " +
                "parsing with unknown error: " + e.message;
        }
    }
};

beforeEach(function() {
    expect.extend({
        toParse: function(actual, settings) {
            const usedSettings = settings ? settings : defaultSettings;

            const result = {
                pass: true,
                message: () => "'" + actual + "' succeeded parsing",
            };
            parseAndSetResult(actual, result, usedSettings);
            return result;
        },

        toNotParse: function(actual, settings) {
            const usedSettings = settings ? settings : defaultSettings;

            const result = {
                pass: false,
                message: () => "Expected '" + actual + "' to fail " +
                    "parsing, but it succeeded",
            };

            try {
                parseTree(actual, usedSettings);
            } catch (e) {
                if (e instanceof ParseError) {
                    result.pass = true;
                    result.message = "'" + actual + "' correctly " +
                        "didn't parse with error: " + e.message;
                } else {
                    result.message = "'" + actual + "' failed " +
                        "parsing with unknown error: " + e.message;
                }
            }

            return result;
        },

        toBuild: function(actual, settings) {
            const usedSettings = settings ? settings : defaultSettings;

            const result = {
                pass: true,
                message: () => "'" + actual + "' succeeded in building",
            };

            expect(actual).toParse(usedSettings);

            try {
                _getBuilt(actual, settings);
            } catch (e) {
                result.pass = false;
                if (e instanceof ParseError) {
                    result.message = "'" + actual + "' failed to " +
                        "build with error: " + e.message;
                } else {
                    result.message = "'" + actual + "' failed " +
                        "building with unknown error: " + e.message;
                }
            }

            return result;
        },

        toParseLike: function(actual, expected, settings) {
            const usedSettings = settings ? settings : defaultSettings;

            const result = {
                pass: true,
                message: () => "Parse trees of '" + actual +
                    "' and '" + expected + "' are equivalent",
            };

            const actualTree = parseAndSetResult(actual, result,
                usedSettings);
            if (!actualTree) {
                return result;
            }
            const expectedTree = parseAndSetResult(expected, result,
                usedSettings);
            if (!expectedTree) {
                return result;
            }

            stripPositions(actualTree);
            stripPositions(expectedTree);

            if (JSON.stringify(actualTree) !== JSON.stringify(expectedTree)) {
                result.pass = false;
                result.message = () => "Parse trees of '" + actual +
                    "' and '" + expected + "' are not equivalent";
            }
            return result;
        },

        toBuildLike: function(actual, expected, settings) {
            const usedSettings = settings ? settings : defaultSettings;

            const result = {
                pass: true,
                message: () => "Build trees of '" + actual +
                    "' and '" + expected + "' are equivalent",
            };

            const actualTree = buildAndSetResult(actual, result,
                usedSettings);
            if (!actualTree) {
                return result;
            }
            const expectedTree = buildAndSetResult(expected, result,
                usedSettings);
            if (!expectedTree) {
                return result;
            }

            stripPositions(actualTree);
            stripPositions(expectedTree);

            if (JSON.stringify(actualTree) !== JSON.stringify(expectedTree)) {
                result.pass = false;
                result.message = () => "Parse trees of '" + actual +
                    "' and '" + expected + "' are not equivalent";
            }
            return result;
        },
    });
});

describe("A parser", function() {
    it("should not fail on an empty string", function() {
        expect("").toParse();
    });

    it("should ignore whitespace", function() {
        expect("    x    y    ").toParseLike("xy");
    });

    it("should ignore whitespace in atom", function() {
        expect("    x   ^ y    ").toParseLike("x^y");
    });
});

describe("An ord parser", function() {
    const expression = "1234|/@.\"`abcdefgzABCDEFGZ";

    it("should not fail", function() {
        expect(expression).toParse();
    });

    it("should build a list of ords", function() {
        const parse = getParsed(expression);

        expect(parse).toBeTruthy();

        for (let i = 0; i < parse.length; i++) {
            const group = parse[i];
            expect(group.type).toMatch("ord");
        }
    });

    it("should parse the right number of ords", function() {
        const parse = getParsed(expression);

        expect(parse.length).toBe(expression.length);
    });
});

describe("A bin parser", function() {
    const expression = "+-*\\cdot\\pm\\div";

    it("should not fail", function() {
        expect(expression).toParse();
    });

    it("should build a list of bins", function() {
        const parse = getParsed(expression);
        expect(parse).toBeTruthy();

        for (let i = 0; i < parse.length; i++) {
            const group = parse[i];
            expect(group.type).toEqual("bin");
        }
    });
});

describe("A rel parser", function() {
    const expression = "=<>\\leq\\geq\\neq\\nleq\\ngeq\\cong";
    const notExpression = "\\not=\\not<\\not>\\not\\leq\\not\\geq\\not\\in";

    it("should not fail", function() {
        expect(expression).toParse();
        expect(notExpression).toParse();
    });

    it("should build a list of rels", function() {
        const parse = getParsed(expression);
        expect(parse).toBeTruthy();

        for (let i = 0; i < parse.length; i++) {
            const group = parse[i];
            expect(group.type).toEqual("rel");
        }
    });
});

describe("A punct parser", function() {
    const expression = ",;\\colon";

    it("should not fail", function() {
        expect(expression).toParse();
    });

    it("should build a list of puncts", function() {
        const parse = getParsed(expression);
        expect(parse).toBeTruthy();

        for (let i = 0; i < parse.length; i++) {
            const group = parse[i];
            expect(group.type).toEqual("punct");
        }
    });
});

describe("An open parser", function() {
    const expression = "([";

    it("should not fail", function() {
        expect(expression).toParse();
    });

    it("should build a list of opens", function() {
        const parse = getParsed(expression);
        expect(parse).toBeTruthy();

        for (let i = 0; i < parse.length; i++) {
            const group = parse[i];
            expect(group.type).toEqual("open");
        }
    });
});

describe("A close parser", function() {
    const expression = ")]?!";

    it("should not fail", function() {
        expect(expression).toParse();
    });

    it("should build a list of closes", function() {
        const parse = getParsed(expression);
        expect(parse).toBeTruthy();

        for (let i = 0; i < parse.length; i++) {
            const group = parse[i];
            expect(group.type).toEqual("close");
        }
    });
});

describe("A \\KaTeX parser", function() {
    it("should not fail", function() {
        expect("\\KaTeX").toParse();
    });
});

describe("A subscript and superscript parser", function() {
    it("should not fail on superscripts", function() {
        expect("x^2").toParse();
    });

    it("should not fail on subscripts", function() {
        expect("x_3").toParse();
    });

    it("should not fail on both subscripts and superscripts", function() {
        expect("x^2_3").toParse();

        expect("x_2^3").toParse();
    });

    it("should not fail when there is no nucleus", function() {
        expect("^3").toParse();
        expect("_2").toParse();
        expect("^3_2").toParse();
        expect("_2^3").toParse();
    });

    it("should produce supsubs for superscript", function() {
        const parse = getParsed("x^2")[0];

        expect(parse.type).toBe("supsub");
        expect(parse.value.base).toBeDefined();
        expect(parse.value.sup).toBeDefined();
        expect(parse.value.sub).toBeUndefined();
    });

    it("should produce supsubs for subscript", function() {
        const parse = getParsed("x_3")[0];

        expect(parse.type).toBe("supsub");
        expect(parse.value.base).toBeDefined();
        expect(parse.value.sub).toBeDefined();
        expect(parse.value.sup).toBeUndefined();
    });

    it("should produce supsubs for ^_", function() {
        const parse = getParsed("x^2_3")[0];

        expect(parse.type).toBe("supsub");
        expect(parse.value.base).toBeDefined();
        expect(parse.value.sup).toBeDefined();
        expect(parse.value.sub).toBeDefined();
    });

    it("should produce supsubs for _^", function() {
        const parse = getParsed("x_3^2")[0];

        expect(parse.type).toBe("supsub");
        expect(parse.value.base).toBeDefined();
        expect(parse.value.sup).toBeDefined();
        expect(parse.value.sub).toBeDefined();
    });

    it("should produce the same thing regardless of order", function() {
        const parseA = stripPositions(getParsed("x^2_3"));
        const parseB = stripPositions(getParsed("x_3^2"));

        expect(parseA).toEqual(parseB);
    });

    it("should not parse double subscripts or superscripts", function() {
        expect("x^x^x").toNotParse();

        expect("x_x_x").toNotParse();

        expect("x_x^x_x").toNotParse();

        expect("x_x^x^x").toNotParse();

        expect("x^x_x_x").toNotParse();

        expect("x^x_x^x").toNotParse();
    });

    it("should work correctly with {}s", function() {
        expect("x^{2+3}").toParse();

        expect("x_{3-2}").toParse();

        expect("x^{2+3}_3").toParse();

        expect("x^2_{3-2}").toParse();

        expect("x^{2+3}_{3-2}").toParse();

        expect("x_{3-2}^{2+3}").toParse();

        expect("x_3^{2+3}").toParse();

        expect("x_{3-2}^2").toParse();
    });

    it("should work with nested super/subscripts", function() {
        expect("x^{x^x}").toParse();
        expect("x^{x_x}").toParse();
        expect("x_{x^x}").toParse();
        expect("x_{x_x}").toParse();
    });
});

describe("A subscript and superscript tree-builder", function() {
    it("should not fail when there is no nucleus", function() {
        expect("^3").toBuild();
        expect("_2").toBuild();
        expect("^3_2").toBuild();
        expect("_2^3").toBuild();
    });
});

describe("A parser with limit controls", function() {
    it("should fail when the limit control is not preceded by an op node", function() {
        expect("3\\nolimits_2^2").toNotParse();
        expect("\\sqrt\\limits_2^2").toNotParse();
        expect("45 +\\nolimits 45").toNotParse();
    });

    it("should parse when the limit control directly follows an op node", function() {
        expect("\\int\\limits_2^2 3").toParse();
        expect("\\sum\\nolimits_3^4 4").toParse();
    });

    it("should parse when the limit control is in the sup/sub area of an op node", function() {
        expect("\\int_2^2\\limits").toParse();
        expect("\\int^2\\nolimits_2").toParse();
        expect("\\int_2\\limits^2").toParse();
    });

    it("should allow multiple limit controls in the sup/sub area of an op node", function() {
        expect("\\int_2\\nolimits^2\\limits 3").toParse();
        expect("\\int\\nolimits\\limits_2^2").toParse();
        expect("\\int\\limits\\limits\\limits_2^2").toParse();
    });

    it("should have the rightmost limit control determine the limits property " +
        "of the preceding op node", function() {

        let parsedInput = getParsed("\\int\\nolimits\\limits_2^2");
        expect(parsedInput[0].value.base.value.limits).toBe(true);

        parsedInput = getParsed("\\int\\limits_2\\nolimits^2");
        expect(parsedInput[0].value.base.value.limits).toBe(false);
    });
});

describe("A group parser", function() {
    it("should not fail", function() {
        expect("{xy}").toParse();
    });

    it("should produce a single ord", function() {
        const parse = getParsed("{xy}");

        expect(parse.length).toBe(1);

        const ord = parse[0];

        expect(ord.type).toMatch("ord");
        expect(ord.value).toBeTruthy();
    });
});

describe("An implicit group parser", function() {
    it("should not fail", function() {
        expect("\\Large x").toParse();
        expect("abc {abc \\Large xyz} abc").toParse();
    });

    it("should produce a single object", function() {
        const parse = getParsed("\\Large abc");

        expect(parse.length).toBe(1);

        const sizing = parse[0];

        expect(sizing.type).toEqual("sizing");
        expect(sizing.value).toBeTruthy();
    });

    it("should apply only after the function", function() {
        const parse = getParsed("a \\Large abc");

        expect(parse.length).toBe(2);

        const sizing = parse[1];

        expect(sizing.type).toEqual("sizing");
        expect(sizing.value.value.length).toBe(3);
    });

    it("should stop at the ends of groups", function() {
        const parse = getParsed("a { b \\Large c } d");

        const group = parse[1];
        const sizing = group.value[1];

        expect(sizing.type).toEqual("sizing");
        expect(sizing.value.value.length).toBe(1);
    });

    describe("within optional groups", () => {
        it("should work with sizing commands: \\sqrt[\\small 3]{x}", () => {
            const tree = stripPositions(getParsed("\\sqrt[\\small 3]{x}"));
            expect(tree).toMatchSnapshot();
        });

        it("should work with \\color: \\sqrt[\\color{red} 3]{x}", () => {
            const tree = stripPositions(getParsed("\\sqrt[\\color{red} 3]{x}"));
            expect(tree).toMatchSnapshot();
        });

        it("should work style commands \\sqrt[\\textstyle 3]{x}", () => {
            const tree = stripPositions(getParsed("\\sqrt[\\textstyle 3]{x}"));
            expect(tree).toMatchSnapshot();
        });

        it("should work with old font functions: \\sqrt[\\tt 3]{x}", () => {
            const tree = stripPositions(getParsed("\\sqrt[\\tt 3]{x}"));
            expect(tree).toMatchSnapshot();
        });
    });
});

describe("A function parser", function() {
    it("should parse no argument functions", function() {
        expect("\\div").toParse();
    });

    it("should parse 1 argument functions", function() {
        expect("\\blue x").toParse();
    });

    it("should parse 2 argument functions", function() {
        expect("\\frac 1 2").toParse();
    });

    it("should not parse 1 argument functions with no arguments", function() {
        expect("\\blue").toNotParse();
    });

    it("should not parse 2 argument functions with 0 or 1 arguments", function() {
        expect("\\frac").toNotParse();

        expect("\\frac 1").toNotParse();
    });

    it("should not parse a function with text right after it", function() {
        expect("\\redx").toNotParse();
    });

    it("should parse a function with a number right after it", function() {
        expect("\\frac12").toParse();
    });

    it("should parse some functions with text right after it", function() {
        expect("\\;x").toParse();
    });
});

describe("A frac parser", function() {
    const expression = "\\frac{x}{y}";
    const dfracExpression = "\\dfrac{x}{y}";
    const tfracExpression = "\\tfrac{x}{y}";

    it("should not fail", function() {
        expect(expression).toParse();
    });

    it("should produce a frac", function() {
        const parse = getParsed(expression)[0];

        expect(parse.type).toEqual("genfrac");
        expect(parse.value.numer).toBeDefined();
        expect(parse.value.denom).toBeDefined();
    });

    it("should also parse dfrac and tfrac", function() {
        expect(dfracExpression).toParse();

        expect(tfracExpression).toParse();
    });

    it("should parse dfrac and tfrac as fracs", function() {
        const dfracParse = getParsed(dfracExpression)[0];

        expect(dfracParse.type).toEqual("genfrac");
        expect(dfracParse.value.numer).toBeDefined();
        expect(dfracParse.value.denom).toBeDefined();

        const tfracParse = getParsed(tfracExpression)[0];

        expect(tfracParse.type).toEqual("genfrac");
        expect(tfracParse.value.numer).toBeDefined();
        expect(tfracParse.value.denom).toBeDefined();
    });

    it("should parse atop", function() {
        const parse = getParsed("x \\atop y")[0];

        expect(parse.type).toEqual("genfrac");
        expect(parse.value.numer).toBeDefined();
        expect(parse.value.denom).toBeDefined();
        expect(parse.value.hasBarLine).toEqual(false);
    });
});

describe("An over parser", function() {
    const simpleOver = "1 \\over x";
    const complexOver = "1+2i \\over 3+4i";

    it("should not fail", function() {
        expect(simpleOver).toParse();
        expect(complexOver).toParse();
    });

    it("should produce a frac", function() {
        let parse;

        parse = getParsed(simpleOver)[0];

        expect(parse.type).toEqual("genfrac");
        expect(parse.value.numer).toBeDefined();
        expect(parse.value.denom).toBeDefined();

        parse = getParsed(complexOver)[0];

        expect(parse.type).toEqual("genfrac");
        expect(parse.value.numer).toBeDefined();
        expect(parse.value.denom).toBeDefined();
    });

    it("should create a numerator from the atoms before \\over", function() {
        const parse = getParsed(complexOver)[0];

        const numer = parse.value.numer;
        expect(numer.value.length).toEqual(4);
    });

    it("should create a demonimator from the atoms after \\over", function() {
        const parse = getParsed(complexOver)[0];

        const denom = parse.value.numer;
        expect(denom.value.length).toEqual(4);
    });

    it("should handle empty numerators", function() {
        const emptyNumerator = "\\over x";
        const parse = getParsed(emptyNumerator)[0];
        expect(parse.type).toEqual("genfrac");
        expect(parse.value.numer).toBeDefined();
        expect(parse.value.denom).toBeDefined();
    });

    it("should handle empty denominators", function() {
        const emptyDenominator = "1 \\over";
        const parse = getParsed(emptyDenominator)[0];
        expect(parse.type).toEqual("genfrac");
        expect(parse.value.numer).toBeDefined();
        expect(parse.value.denom).toBeDefined();
    });

    it("should handle \\displaystyle correctly", function() {
        const displaystyleExpression = "\\displaystyle 1 \\over 2";
        const parse = getParsed(displaystyleExpression)[0];
        expect(parse.type).toEqual("genfrac");
        expect(parse.value.numer.value[0].type).toEqual("styling");
        expect(parse.value.denom).toBeDefined();
    });

    it("should handle \\textstyle correctly", function() {
        expect("\\textstyle 1 \\over 2")
            .toParseLike("\\frac{\\textstyle 1}{2}");
        expect("{\\textstyle 1} \\over 2")
            .toParseLike("\\frac{\\textstyle 1}{2}");
    });

    it("should handle nested factions", function() {
        const nestedOverExpression = "{1 \\over 2} \\over 3";
        const parse = getParsed(nestedOverExpression)[0];
        expect(parse.type).toEqual("genfrac");
        expect(parse.value.numer.value[0].type).toEqual("genfrac");
        expect(parse.value.numer.value[0].value.numer.value[0].value).toEqual("1");
        expect(parse.value.numer.value[0].value.denom.value[0].value).toEqual("2");
        expect(parse.value.denom).toBeDefined();
        expect(parse.value.denom.value[0].value).toEqual("3");
    });

    it("should fail with multiple overs in the same group", function() {
        const badMultipleOvers = "1 \\over 2 + 3 \\over 4";
        expect(badMultipleOvers).toNotParse();

        const badOverChoose = "1 \\over 2 \\choose 3";
        expect(badOverChoose).toNotParse();
    });
});

describe("A sizing parser", function() {
    const sizeExpression = "\\Huge{x}\\small{x}";

    it("should not fail", function() {
        expect(sizeExpression).toParse();
    });

    it("should produce a sizing node", function() {
        const parse = getParsed(sizeExpression)[0];

        expect(parse.type).toEqual("sizing");
        expect(parse.value).toBeDefined();
    });
});

describe("A text parser", function() {
    const textExpression = "\\text{a b}";
    const noBraceTextExpression = "\\text x";
    const nestedTextExpression =
        "\\text{a {b} \\blue{c} \\textcolor{#fff}{x} \\llap{x}}";
    const spaceTextExpression = "\\text{  a \\ }";
    const leadingSpaceTextExpression = "\\text {moo}";
    const badTextExpression = "\\text{a b%}";
    const badFunctionExpression = "\\text{\\sqrt{x}}";
    const mathTokenAfterText = "\\text{sin}^2";

    it("should not fail", function() {
        expect(textExpression).toParse();
    });

    it("should produce a text", function() {
        const parse = getParsed(textExpression)[0];

        expect(parse.type).toEqual("text");
        expect(parse.value).toBeDefined();
    });

    it("should produce textords instead of mathords", function() {
        const parse = getParsed(textExpression)[0];
        const group = parse.value.body;

        expect(group[0].type).toEqual("textord");
    });

    it("should not parse bad text", function() {
        expect(badTextExpression).toNotParse();
    });

    it("should not parse bad functions inside text", function() {
        expect(badFunctionExpression).toNotParse();
    });

    it("should parse text with no braces around it", function() {
        expect(noBraceTextExpression).toParse();
    });

    it("should parse nested expressions", function() {
        expect(nestedTextExpression).toParse();
    });

    it("should contract spaces", function() {
        const parse = getParsed(spaceTextExpression)[0];
        const group = parse.value.body;

        expect(group[0].type).toEqual("spacing");
        expect(group[1].type).toEqual("textord");
        expect(group[2].type).toEqual("spacing");
        expect(group[3].type).toEqual("spacing");
    });

    it("should accept math mode tokens after its argument", function() {
        expect(mathTokenAfterText).toParse();
    });

    it("should ignore a space before the text group", function() {
        const parse = getParsed(leadingSpaceTextExpression)[0];
        // [m, o, o]
        expect(parse.value.body.length).toBe(3);
        expect(
            parse.value.body.map(function(n) { return n.value; }).join("")
        ).toBe("moo");
    });

    it("should parse math within text group", function() {
        expect("\\text{graph: $y = mx + b$}").toParse();
        expect("\\text{graph: \\(y = mx + b\\)}").toParse();
    });

    it("should parse math within text within math within text", function() {
        expect("\\text{hello $x + \\text{world $y$} + z$}").toParse();
        expect("\\text{hello \\(x + \\text{world $y$} + z\\)}").toParse();
        expect("\\text{hello $x + \\text{world \\(y\\)} + z$}").toParse();
        expect("\\text{hello \\(x + \\text{world \\(y\\)} + z\\)}").toParse();
    });

    it("should forbid \\( within math mode", function() {
        expect("\\(").toNotParse();
        expect("\\text{$\\(x\\)$}").toNotParse();
    });

    it("should forbid $ within math mode", function() {
        expect("$x$").toNotParse();
        expect("\\text{\\($x$\\)}").toNotParse();
    });

    it("should detect unbalanced \\)", function() {
        expect("\\)").toNotParse();
        expect("\\text{\\)}").toNotParse();
    });

    it("should detect unbalanced $", function() {
        expect("$").toNotParse();
        expect("\\text{$}").toNotParse();
    });

    it("should not mix $ and \\(..\\)", function() {
        expect("\\text{$x\\)}").toNotParse();
        expect("\\text{\\(x$}").toNotParse();
    });

    it("should parse spacing functions", function() {
        expect("a b\\, \\; \\! \\: ~ \\thinspace \\medspace \\quad \\ ").toBuild();
        expect("\\enspace \\thickspace \\qquad \\space \\nobreakspace").toBuild();
    });

    it("should omit spaces after commands", function() {
        expect("\\text{\\textellipsis !}")
            .toParseLike("\\text{\\textellipsis!}");
    });
});

describe("A color parser", function() {
    const colorExpression = "\\blue{x}";
    const newColorExpression = "\\redA{x}";
    const customColorExpression1 = "\\textcolor{#fA6}{x}";
    const customColorExpression2 = "\\textcolor{#fA6fA6}{x}";
    const badCustomColorExpression1 = "\\textcolor{bad-color}{x}";
    const badCustomColorExpression2 = "\\textcolor{#fA6f}{x}";
    const badCustomColorExpression3 = "\\textcolor{#gA6}{x}";
    const oldColorExpression = "\\color{#fA6}xy";

    it("should not fail", function() {
        expect(colorExpression).toParse();
    });

    it("should build a color node", function() {
        const parse = getParsed(colorExpression)[0];

        expect(parse.type).toEqual("color");
        expect(parse.value.color).toBeDefined();
        expect(parse.value.value).toBeDefined();
    });

    it("should parse a custom color", function() {
        expect(customColorExpression1).toParse();
        expect(customColorExpression2).toParse();
    });

    it("should correctly extract the custom color", function() {
        const parse1 = getParsed(customColorExpression1)[0];
        const parse2 = getParsed(customColorExpression2)[0];

        expect(parse1.value.color).toEqual("#fA6");
        expect(parse2.value.color).toEqual("#fA6fA6");
    });

    it("should not parse a bad custom color", function() {
        expect(badCustomColorExpression1).toNotParse();
        expect(badCustomColorExpression2).toNotParse();
        expect(badCustomColorExpression3).toNotParse();
    });

    it("should parse new colors from the branding guide", function() {
        expect(newColorExpression).toParse();
    });

    it("should have correct greediness", function() {
        expect("\\textcolor{red}a").toParse();
        expect("\\textcolor{red}{\\text{a}}").toParse();
        expect("\\textcolor{red}\\text{a}").toNotParse();
        expect("\\textcolor{red}\\frac12").toNotParse();
    });

    it("should use one-argument \\color by default", function() {
        expect(oldColorExpression).toParseLike("\\textcolor{#fA6}{xy}");
    });

    it("should use one-argument \\color if requested", function() {
        expect(oldColorExpression).toParseLike("\\textcolor{#fA6}{xy}", {
            colorIsTextColor: false,
        });
    });

    it("should use two-argument \\color if requested", function() {
        expect(oldColorExpression).toParseLike("\\textcolor{#fA6}{x}y", {
            colorIsTextColor: true,
        });
    });
});

describe("A tie parser", function() {
    const mathTie = "a~b";
    const textTie = "\\text{a~ b}";

    it("should parse ties in math mode", function() {
        expect(mathTie).toParse();
    });

    it("should parse ties in text mode", function() {
        expect(textTie).toParse();
    });

    it("should produce spacing in math mode", function() {
        const parse = getParsed(mathTie);

        expect(parse[1].type).toEqual("spacing");
    });

    it("should produce spacing in text mode", function() {
        const text = getParsed(textTie)[0];
        const parse = text.value.body;

        expect(parse[1].type).toEqual("spacing");
    });

    it("should not contract with spaces in text mode", function() {
        const text = getParsed(textTie)[0];
        const parse = text.value.body;

        expect(parse[2].type).toEqual("spacing");
    });
});

describe("A delimiter sizing parser", function() {
    const normalDelim = "\\bigl |";
    const notDelim = "\\bigl x";
    const bigDelim = "\\Biggr \\langle";

    it("should parse normal delimiters", function() {
        expect(normalDelim).toParse();
        expect(bigDelim).toParse();
    });

    it("should not parse not-delimiters", function() {
        expect(notDelim).toNotParse();
    });

    it("should produce a delimsizing", function() {
        const parse = getParsed(normalDelim)[0];

        expect(parse.type).toEqual("delimsizing");
    });

    it("should produce the correct direction delimiter", function() {
        const leftParse = getParsed(normalDelim)[0];
        const rightParse = getParsed(bigDelim)[0];

        expect(leftParse.value.mclass).toEqual("mopen");
        expect(rightParse.value.mclass).toEqual("mclose");
    });

    it("should parse the correct size delimiter", function() {
        const smallParse = getParsed(normalDelim)[0];
        const bigParse = getParsed(bigDelim)[0];

        expect(smallParse.value.size).toEqual(1);
        expect(bigParse.value.size).toEqual(4);
    });
});

describe("An overline parser", function() {
    const overline = "\\overline{x}";

    it("should not fail", function() {
        expect(overline).toParse();
    });

    it("should produce an overline", function() {
        const parse = getParsed(overline)[0];

        expect(parse.type).toEqual("overline");
    });
});

describe("An lap parser", function() {
    it("should not fail on a text argument", function() {
        expect("\\rlap{\\,/}{=}").toParse();
        expect("\\mathrlap{\\,/}{=}").toParse();
        expect("{=}\\llap{/\\,}").toParse();
        expect("{=}\\mathllap{/\\,}").toParse();
        expect("\\sum_{\\clap{ABCDEFG}}").toParse();
        expect("\\sum_{\\mathclap{ABCDEFG}}").toParse();
    });

    it("should not fail if math version is used", function() {
        expect("\\mathrlap{\\frac{a}{b}}{=}").toParse();
        expect("{=}\\mathllap{\\frac{a}{b}}").toParse();
        expect("\\sum_{\\mathclap{\\frac{a}{b}}}").toParse();
    });

    it("should fail on math if AMS version is used", function() {
        expect("\\rlap{\\frac{a}{b}}{=}").toNotParse();
        expect("{=}\\llap{\\frac{a}{b}}").toNotParse();
        expect("\\sum_{\\clap{\\frac{a}{b}}}").toNotParse();
    });

    it("should produce a lap", function() {
        const parse = getParsed("\\mathrlap{\\,/}")[0];

        expect(parse.type).toEqual("lap");
    });
});

describe("A rule parser", function() {
    const emRule = "\\rule{1em}{2em}";
    const exRule = "\\rule{1ex}{2em}";
    const badUnitRule = "\\rule{1au}{2em}";
    const noNumberRule = "\\rule{1em}{em}";
    const incompleteRule = "\\rule{1em}";
    const hardNumberRule = "\\rule{   01.24ex}{2.450   em   }";

    it("should not fail", function() {
        expect(emRule).toParse();
        expect(exRule).toParse();
    });

    it("should not parse invalid units", function() {
        expect(badUnitRule).toNotParse();

        expect(noNumberRule).toNotParse();
    });

    it("should not parse incomplete rules", function() {
        expect(incompleteRule).toNotParse();
    });

    it("should produce a rule", function() {
        const parse = getParsed(emRule)[0];

        expect(parse.type).toEqual("rule");
    });

    it("should list the correct units", function() {
        const emParse = getParsed(emRule)[0];
        const exParse = getParsed(exRule)[0];

        expect(emParse.value.width.unit).toEqual("em");
        expect(emParse.value.height.unit).toEqual("em");

        expect(exParse.value.width.unit).toEqual("ex");
        expect(exParse.value.height.unit).toEqual("em");
    });

    it("should parse the number correctly", function() {
        const hardNumberParse = getParsed(hardNumberRule)[0];

        expect(hardNumberParse.value.width.number).toBeCloseTo(1.24);
        expect(hardNumberParse.value.height.number).toBeCloseTo(2.45);
    });

    it("should parse negative sizes", function() {
        const parse = getParsed("\\rule{-1em}{- 0.2em}")[0];

        expect(parse.value.width.number).toBeCloseTo(-1);
        expect(parse.value.height.number).toBeCloseTo(-0.2);
    });
});

describe("A kern parser", function() {
    const emKern = "\\kern{1em}";
    const exKern = "\\kern{1ex}";
    const muKern = "\\mkern{1mu}";
    const abKern = "a\\kern{1em}b";
    const badUnitRule = "\\kern{1au}";
    const noNumberRule = "\\kern{em}";

    it("should list the correct units", function() {
        const emParse = getParsed(emKern)[0];
        const exParse = getParsed(exKern)[0];
        const muParse = getParsed(muKern)[0];
        const abParse = getParsed(abKern)[1];

        expect(emParse.value.dimension.unit).toEqual("em");
        expect(exParse.value.dimension.unit).toEqual("ex");
        expect(muParse.value.dimension.unit).toEqual("mu");
        expect(abParse.value.dimension.unit).toEqual("em");
    });

    it("should not parse invalid units", function() {
        expect(badUnitRule).toNotParse();
        expect(noNumberRule).toNotParse();
    });

    it("should parse negative sizes", function() {
        const parse = getParsed("\\kern{-1em}")[0];
        expect(parse.value.dimension.number).toBeCloseTo(-1);
    });

    it("should parse positive sizes", function() {
        const parse = getParsed("\\kern{+1em}")[0];
        expect(parse.value.dimension.number).toBeCloseTo(1);
    });
});

describe("A non-braced kern parser", function() {
    const emKern = "\\kern1em";
    const exKern = "\\kern 1 ex";
    const muKern = "\\mkern 1mu";
    const abKern1 = "a\\mkern1mub";
    const abKern2 = "a\\mkern-1mub";
    const abKern3 = "a\\mkern-1mu b";
    const badUnitRule = "\\kern1au";
    const noNumberRule = "\\kern em";

    it("should list the correct units", function() {
        const emParse = getParsed(emKern)[0];
        const exParse = getParsed(exKern)[0];
        const muParse = getParsed(muKern)[0];
        const abParse1 = getParsed(abKern1)[1];
        const abParse2 = getParsed(abKern2)[1];
        const abParse3 = getParsed(abKern3)[1];

        expect(emParse.value.dimension.unit).toEqual("em");
        expect(exParse.value.dimension.unit).toEqual("ex");
        expect(muParse.value.dimension.unit).toEqual("mu");
        expect(abParse1.value.dimension.unit).toEqual("mu");
        expect(abParse2.value.dimension.unit).toEqual("mu");
        expect(abParse3.value.dimension.unit).toEqual("mu");
    });

    it("should parse elements on either side of a kern", function() {
        const abParse1 = getParsed(abKern1);
        const abParse2 = getParsed(abKern2);
        const abParse3 = getParsed(abKern3);

        expect(abParse1.length).toEqual(3);
        expect(abParse1[0].value).toEqual("a");
        expect(abParse1[2].value).toEqual("b");
        expect(abParse2.length).toEqual(3);
        expect(abParse2[0].value).toEqual("a");
        expect(abParse2[2].value).toEqual("b");
        expect(abParse3.length).toEqual(3);
        expect(abParse3[0].value).toEqual("a");
        expect(abParse3[2].value).toEqual("b");
    });

    it("should not parse invalid units", function() {
        expect(badUnitRule).toNotParse();
        expect(noNumberRule).toNotParse();
    });

    it("should parse negative sizes", function() {
        const parse = getParsed("\\kern-1em")[0];
        expect(parse.value.dimension.number).toBeCloseTo(-1);
    });

    it("should parse positive sizes", function() {
        const parse = getParsed("\\kern+1em")[0];
        expect(parse.value.dimension.number).toBeCloseTo(1);
    });

    it("should handle whitespace", function() {
        const abKern = "a\\mkern\t-\r1  \n mu\nb";
        const abParse = getParsed(abKern);

        expect(abParse.length).toEqual(3);
        expect(abParse[0].value).toEqual("a");
        expect(abParse[1].value.dimension.unit).toEqual("mu");
        expect(abParse[2].value).toEqual("b");
    });
});

describe("A left/right parser", function() {
    const normalLeftRight = "\\left( \\dfrac{x}{y} \\right)";
    const emptyRight = "\\left( \\dfrac{x}{y} \\right.";

    it("should not fail", function() {
        expect(normalLeftRight).toParse();
    });

    it("should produce a leftright", function() {
        const parse = getParsed(normalLeftRight)[0];

        expect(parse.type).toEqual("leftright");
        expect(parse.value.left).toEqual("(");
        expect(parse.value.right).toEqual(")");
    });

    it("should error when it is mismatched", function() {
        const unmatchedLeft = "\\left( \\dfrac{x}{y}";
        const unmatchedRight = "\\dfrac{x}{y} \\right)";

        expect(unmatchedLeft).toNotParse();

        expect(unmatchedRight).toNotParse();
    });

    it("should error when braces are mismatched", function() {
        const unmatched = "{ \\left( \\dfrac{x}{y} } \\right)";
        expect(unmatched).toNotParse();
    });

    it("should error when non-delimiters are provided", function() {
        const nonDelimiter = "\\left$ \\dfrac{x}{y} \\right)";
        expect(nonDelimiter).toNotParse();
    });

    it("should parse the empty '.' delimiter", function() {
        expect(emptyRight).toParse();
    });

    it("should parse the '.' delimiter with normal sizes", function() {
        const normalEmpty = "\\Bigl .";
        expect(normalEmpty).toParse();
    });

    it("should handle \\middle", function() {
        const normalMiddle = "\\left( \\dfrac{x}{y} \\middle| \\dfrac{y}{z} \\right)";
        expect(normalMiddle).toParse();
    });

    it("should handle multiple \\middles", function() {
        const multiMiddle = "\\left( \\dfrac{x}{y} \\middle| \\dfrac{y}{z} \\middle/ \\dfrac{z}{q} \\right)";
        expect(multiMiddle).toParse();
    });

    it("should handle nested \\middles", function() {
        const nestedMiddle = "\\left( a^2 \\middle| \\left( b \\middle/ c \\right) \\right)";
        expect(nestedMiddle).toParse();
    });

    it("should error when \\middle is not in \\left...\\right", function() {
        const unmatchedMiddle = "(\\middle|\\dfrac{x}{y})";
        expect(unmatchedMiddle).toNotParse();
    });
});

describe("left/right builder", () => {
    const cases = [
        ['\\left\\langle \\right\\rangle', '\\left< \\right>'],
        ['\\left\\langle \\right\\rangle', '\\left\u27e8 \\right\u27e9'],
    ];

    for (const [actual, expected] of cases) {
        it(`should build "${actual}" like "${expected}"`, () => {
            expect(actual).toBuildLike(expected);
        });
    }
});

describe("A begin/end parser", function() {

    it("should parse a simple environment", function() {
        expect("\\begin{matrix}a&b\\\\c&d\\end{matrix}").toParse();
    });

    it("should parse an environment with argument", function() {
        expect("\\begin{array}{cc}a&b\\\\c&d\\end{array}").toParse();
    });

    it("should error when name is mismatched", function() {
        expect("\\begin{matrix}a&b\\\\c&d\\end{pmatrix}").toNotParse();
    });

    it("should error when commands are mismatched", function() {
        expect("\\begin{matrix}a&b\\\\c&d\\right{pmatrix}").toNotParse();
    });

    it("should error when end is missing", function() {
        expect("\\begin{matrix}a&b\\\\c&d").toNotParse();
    });

    it("should error when braces are mismatched", function() {
        expect("{\\begin{matrix}a&b\\\\c&d}\\end{matrix}").toNotParse();
    });

    it("should cooperate with infix notation", function() {
        expect("\\begin{matrix}0&1\\over2&3\\\\4&5&6\\end{matrix}").toParse();
    });

    it("should nest", function() {
        const m1 = "\\begin{pmatrix}1&2\\\\3&4\\end{pmatrix}";
        const m2 = "\\begin{array}{rl}" + m1 + "&0\\\\0&" + m1 + "\\end{array}";
        expect(m2).toParse();
    });

    it("should allow \\cr as a line terminator", function() {
        expect("\\begin{matrix}a&b\\cr c&d\\end{matrix}").toParse();
    });

    it("should eat a final newline", function() {
        const m3 = getParsed("\\begin{matrix}a&b\\\\ c&d \\\\ \\end{matrix}")[0];
        expect(m3.value.body.length).toBe(2);
    });
});

describe("A sqrt parser", function() {
    const sqrt = "\\sqrt{x}";
    const missingGroup = "\\sqrt";

    it("should parse square roots", function() {
        expect(sqrt).toParse();
    });

    it("should error when there is no group", function() {
        expect(missingGroup).toNotParse();
    });

    it("should produce sqrts", function() {
        const parse = getParsed(sqrt)[0];

        expect(parse.type).toEqual("sqrt");
    });
});

describe("A TeX-compliant parser", function() {
    it("should work", function() {
        expect("\\frac 2 3").toParse();
    });

    it("should fail if there are not enough arguments", function() {
        const missingGroups = [
            "\\frac{x}",
            "\\textcolor{#fff}",
            "\\rule{1em}",
            "\\llap",
            "\\bigl",
            "\\text",
        ];

        for (let i = 0; i < missingGroups.length; i++) {
            expect(missingGroups[i]).toNotParse();
        }
    });

    it("should fail when there are missing sup/subscripts", function() {
        expect("x^").toNotParse();
        expect("x_").toNotParse();
    });

    it("should fail when arguments require arguments", function() {
        const badArguments = [
            "\\frac \\frac x y z",
            "\\frac x \\frac y z",
            "\\frac \\sqrt x y",
            "\\frac x \\sqrt y",
            "\\frac \\mathllap x y",
            "\\frac x \\mathllap y",
            // This actually doesn't work in real TeX, but it is suprisingly
            // hard to get this to correctly work. So, we take hit of very small
            // amounts of non-compatiblity in order for the rest of the tests to
            // work
            // "\\llap \\frac x y",
            "\\mathllap \\mathllap x",
            "\\sqrt \\mathllap x",
        ];

        for (let i = 0; i < badArguments.length; i++) {
            expect(badArguments[i]).toNotParse();
        }
    });

    it("should work when the arguments have braces", function() {
        const goodArguments = [
            "\\frac {\\frac x y} z",
            "\\frac x {\\frac y z}",
            "\\frac {\\sqrt x} y",
            "\\frac x {\\sqrt y}",
            "\\frac {\\mathllap x} y",
            "\\frac x {\\mathllap y}",
            "\\mathllap {\\frac x y}",
            "\\mathllap {\\mathllap x}",
            "\\sqrt {\\mathllap x}",
        ];

        for (let i = 0; i < goodArguments.length; i++) {
            expect(goodArguments[i]).toParse();
        }
    });

    it("should fail when sup/subscripts require arguments", function() {
        const badSupSubscripts = [
            "x^\\sqrt x",
            "x^\\mathllap x",
            "x_\\sqrt x",
            "x_\\mathllap x",
        ];

        for (let i = 0; i < badSupSubscripts.length; i++) {
            expect(badSupSubscripts[i]).toNotParse();
        }
    });

    it("should work when sup/subscripts arguments have braces", function() {
        const goodSupSubscripts = [
            "x^{\\sqrt x}",
            "x^{\\mathllap x}",
            "x_{\\sqrt x}",
            "x_{\\mathllap x}",
        ];

        for (let i = 0; i < goodSupSubscripts.length; i++) {
            expect(goodSupSubscripts[i]).toParse();
        }
    });

    it("should parse multiple primes correctly", function() {
        expect("x''''").toParse();
        expect("x_2''").toParse();
        expect("x''_2").toParse();
    });

    it("should fail when sup/subscripts are interspersed with arguments", function() {
        expect("\\sqrt^23").toNotParse();
        expect("\\frac^234").toNotParse();
        expect("\\frac2^34").toNotParse();
    });

    it("should succeed when sup/subscripts come after whole functions", function() {
        expect("\\sqrt2^3").toParse();
        expect("\\frac23^4").toParse();
    });

    it("should succeed with a sqrt around a text/frac", function() {
        expect("\\sqrt \\frac x y").toParse();
        expect("\\sqrt \\text x").toParse();
        expect("x^\\frac x y").toParse();
        expect("x_\\text x").toParse();
    });

    it("should fail when arguments are \\left", function() {
        const badLeftArguments = [
            "\\frac \\left( x \\right) y",
            "\\frac x \\left( y \\right)",
            "\\mathllap \\left( x \\right)",
            "\\sqrt \\left( x \\right)",
            "x^\\left( x \\right)",
        ];

        for (let i = 0; i < badLeftArguments.length; i++) {
            expect(badLeftArguments[i]).toNotParse();
        }
    });

    it("should succeed when there are braces around the \\left/\\right", function() {
        const goodLeftArguments = [
            "\\frac {\\left( x \\right)} y",
            "\\frac x {\\left( y \\right)}",
            "\\mathllap {\\left( x \\right)}",
            "\\sqrt {\\left( x \\right)}",
            "x^{\\left( x \\right)}",
        ];

        for (let i = 0; i < goodLeftArguments.length; i++) {
            expect(goodLeftArguments[i]).toParse();
        }
    });
});

describe("A style change parser", function() {
    it("should not fail", function() {
        expect("\\displaystyle x").toParse();
        expect("\\textstyle x").toParse();
        expect("\\scriptstyle x").toParse();
        expect("\\scriptscriptstyle x").toParse();
    });

    it("should produce the correct style", function() {
        const displayParse = getParsed("\\displaystyle x")[0];
        expect(displayParse.value.style).toEqual("display");

        const scriptscriptParse = getParsed("\\scriptscriptstyle x")[0];
        expect(scriptscriptParse.value.style).toEqual("scriptscript");
    });

    it("should only change the style within its group", function() {
        const text = "a b { c d \\displaystyle e f } g h";
        const parse = getParsed(text);

        const displayNode = parse[2].value[2];

        expect(displayNode.type).toEqual("styling");

        const displayBody = displayNode.value.value;

        expect(displayBody.length).toEqual(2);
        expect(displayBody[0].value).toEqual("e");
    });
});

describe("A font parser", function() {
    it("should parse \\mathrm, \\mathbb, and \\mathit", function() {
        expect("\\mathrm x").toParse();
        expect("\\mathbb x").toParse();
        expect("\\mathit x").toParse();
        expect("\\mathrm {x + 1}").toParse();
        expect("\\mathbb {x + 1}").toParse();
        expect("\\mathit {x + 1}").toParse();
    });

    it("should parse \\mathcal and \\mathfrak", function() {
        expect("\\mathcal{ABC123}").toParse();
        expect("\\mathfrak{abcABC123}").toParse();
    });

    it("should produce the correct fonts", function() {
        const mathbbParse = getParsed("\\mathbb x")[0];
        expect(mathbbParse.value.font).toEqual("mathbb");
        expect(mathbbParse.value.type).toEqual("font");

        const mathrmParse = getParsed("\\mathrm x")[0];
        expect(mathrmParse.value.font).toEqual("mathrm");
        expect(mathrmParse.value.type).toEqual("font");

        const mathitParse = getParsed("\\mathit x")[0];
        expect(mathitParse.value.font).toEqual("mathit");
        expect(mathitParse.value.type).toEqual("font");

        const mathcalParse = getParsed("\\mathcal C")[0];
        expect(mathcalParse.value.font).toEqual("mathcal");
        expect(mathcalParse.value.type).toEqual("font");

        const mathfrakParse = getParsed("\\mathfrak C")[0];
        expect(mathfrakParse.value.font).toEqual("mathfrak");
        expect(mathfrakParse.value.type).toEqual("font");
    });

    it("should parse nested font commands", function() {
        const nestedParse = getParsed("\\mathbb{R \\neq \\mathrm{R}}")[0];
        expect(nestedParse.value.font).toEqual("mathbb");
        expect(nestedParse.value.type).toEqual("font");

        expect(nestedParse.value.body.value.length).toEqual(3);
        const bbBody = nestedParse.value.body.value;
        expect(bbBody[0].type).toEqual("mathord");
        expect(bbBody[1].type).toEqual("rel");
        expect(bbBody[2].type).toEqual("font");
        expect(bbBody[2].value.font).toEqual("mathrm");
        expect(bbBody[2].value.type).toEqual("font");
    });

    it("should work with \\textcolor", function() {
        const colorMathbbParse = getParsed("\\textcolor{blue}{\\mathbb R}")[0];
        expect(colorMathbbParse.value.type).toEqual("color");
        expect(colorMathbbParse.value.color).toEqual("blue");
        const body = colorMathbbParse.value.value;
        expect(body.length).toEqual(1);
        expect(body[0].value.type).toEqual("font");
        expect(body[0].value.font).toEqual("mathbb");
    });

    it("should not parse a series of font commands", function() {
        expect("\\mathbb \\mathrm R").toNotParse();
    });

    it("should nest fonts correctly", function() {
        const bf = getParsed("\\mathbf{a\\mathrm{b}c}")[0];
        expect(bf.value.type).toEqual("font");
        expect(bf.value.font).toEqual("mathbf");
        expect(bf.value.body.value.length).toEqual(3);
        expect(bf.value.body.value[0].value).toEqual("a");
        expect(bf.value.body.value[1].value.type).toEqual("font");
        expect(bf.value.body.value[1].value.font).toEqual("mathrm");
        expect(bf.value.body.value[2].value).toEqual("c");
    });

    it("should have the correct greediness", function() {
        expect("e^\\mathbf{x}").toParse();
    });
});

describe("A comment parser", function() {
    it("should parse comments at the end of a line", () => {
        expect("a^2 + b^2 = c^2 % Pythagoras' Theorem\n").toParse();
    });

    it("should parse comments at the start of a line", () => {
        expect("% comment\n").toParse();
    });

    it("should parse multiple lines of comments in a row", () => {
        expect("% comment 1\n% comment 2\n").toParse();
    });

    it("should not parse a comment that isn't followed by a newline", () => {
        expect("x%y").toNotParse();
    });

    it("should not produce or consume space", () => {
        expect("\text{hello% comment 1\nworld}")
            .toParseLike("\text{helloworld}");
        expect("\text{hello% comment\n\nworld}")
            .toParseLike("\text{hello world}");
    });

    it("should not include comments in the output", () => {
        expect("5 % comment\n").toParseLike("5");
    });
});

describe("An HTML font tree-builder", function() {
    it("should render \\mathbb{R} with the correct font", function() {
        const markup = katex.renderToString("\\mathbb{R}");
        expect(markup).toContain("<span class=\"mord mathbb\">R</span>");
    });

    it("should render \\mathrm{R} with the correct font", function() {
        const markup = katex.renderToString("\\mathrm{R}");
        expect(markup).toContain("<span class=\"mord mathrm\">R</span>");
    });

    it("should render \\mathcal{R} with the correct font", function() {
        const markup = katex.renderToString("\\mathcal{R}");
        expect(markup).toContain("<span class=\"mord mathcal\">R</span>");
    });

    it("should render \\mathfrak{R} with the correct font", function() {
        const markup = katex.renderToString("\\mathfrak{R}");
        expect(markup).toContain("<span class=\"mord mathfrak\">R</span>");
    });

    it("should render \\text{R} with the correct font", function() {
        const markup = katex.renderToString("\\text{R}");
        expect(markup).toContain("<span class=\"mord\">R</span>");
    });

    it("should render \\textit{R} with the correct font", function() {
        const markup = katex.renderToString("\\textit{R}");
        expect(markup).toContain("<span class=\"mord textit\">R</span>");
    });

    it("should render \\text{\\textit{R}} with the correct font", function() {
        const markup = katex.renderToString("\\text{\\textit{R}}");
        expect(markup).toContain("<span class=\"mord textit\">R</span>");
    });

    it("should render \\text{R\\textit{S}T} with the correct fonts", function() {
        const markup = katex.renderToString("\\text{R\\textit{S}T}");
        expect(markup).toContain("<span class=\"mord\">R</span>");
        expect(markup).toContain("<span class=\"mord textit\">S</span>");
        expect(markup).toContain("<span class=\"mord\">T</span>");
    });

    it("should render \\textbf{R} with the correct font", function() {
        const markup = katex.renderToString("\\textbf{R}");
        expect(markup).toContain("<span class=\"mord textbf\">R</span>");
    });

    it("should render \\textsf{R} with the correct font", function() {
        const markup = katex.renderToString("\\textsf{R}");
        expect(markup).toContain("<span class=\"mord textsf\">R</span>");
    });

    it("should render \\textsf{\\textit{R}G\\textbf{B}} with the correct font", function() {
        const markup = katex.renderToString("\\textsf{\\textit{R}G\\textbf{B}}");
        expect(markup).toContain("<span class=\"mord textsf textit\">R</span>");
        expect(markup).toContain("<span class=\"mord textsf\">G</span>");
        expect(markup).toContain("<span class=\"mord textsf textbf\">B</span>");
    });

    it("should render \\textsf{\\textbf{$\\mathrm{A}$}} with the correct font", function() {
        const markup = katex.renderToString("\\textsf{\\textbf{$\\mathrm{A}$}}");
        expect(markup).toContain("<span class=\"mord mathrm\">A</span>");
    });

    it("should render \\textsf{\\textbf{$\\mathrm{\\textsf{A}}$}} with the correct font", function() {
        const markup = katex.renderToString("\\textsf{\\textbf{$\\mathrm{\\textsf{A}}$}}");
        expect(markup).toContain("<span class=\"mord textsf textbf\">A</span>");
    });

    it("should render \\texttt{R} with the correct font", function() {
        const markup = katex.renderToString("\\texttt{R}");
        expect(markup).toContain("<span class=\"mord texttt\">R</span>");
    });

    it("should render a combination of font and color changes", function() {
        let markup = katex.renderToString("\\textcolor{blue}{\\mathbb R}");
        let span = "<span class=\"mord mathbb\" style=\"color:blue;\">R</span>";
        expect(markup).toContain(span);

        markup = katex.renderToString("\\mathbb{\\textcolor{blue}{R}}");
        span = "<span class=\"mord mathbb\" style=\"color:blue;\">R</span>";
        expect(markup).toContain(span);
    });

    it("should throw TypeError when the expression is of the wrong type", function() {
        expect(function() {
            katex.renderToString({badInputType: "yes"});
        }).toThrowError(TypeError);
        expect(function() {
            katex.renderToString([1, 2]);
        }).toThrowError(TypeError);
        expect(function() {
            katex.renderToString(undefined);
        }).toThrowError(TypeError);
        expect(function() {
            katex.renderToString(null);
        }).toThrowError(TypeError);
        expect(function() {
            katex.renderToString(1.234);
        }).toThrowError(TypeError);
    });

    it("should not throw TypeError when the expression is a supported type", function() {
        expect(function() {
            katex.renderToString("\\sqrt{123}");
        }).not.toThrowError(TypeError);
        expect(function() {
            katex.renderToString(new String("\\sqrt{123}"));
        }).not.toThrowError(TypeError);
    });
});


describe("A MathML font tree-builder", function() {
    const contents = "Ax2k\\omega\\Omega\\imath+";

    it("should render " + contents + " with the correct mathvariants", function() {
        const tree = getParsed(contents);
        const markup = buildMathML(tree, contents, defaultOptions).toMarkup();
        expect(markup).toContain("<mi>A</mi>");
        expect(markup).toContain("<mi>x</mi>");
        expect(markup).toContain("<mn>2</mn>");
        expect(markup).toContain("<mi>\u03c9</mi>");   // \omega
        expect(markup).toContain("<mi mathvariant=\"normal\">\u03A9</mi>");   // \Omega
        expect(markup).toContain("<mi>\u0131</mi>");   // \imath
        expect(markup).toContain("<mo>+</mo>");
    });

    it("should render \\mathbb{" + contents + "} with the correct mathvariants", function() {
        const tex = "\\mathbb{" + contents + "}";
        const tree = getParsed(tex);
        const markup = buildMathML(tree, tex, defaultOptions).toMarkup();
        expect(markup).toContain("<mi mathvariant=\"double-struck\">A</mi>");
        expect(markup).toContain("<mi>x</mi>");
        expect(markup).toContain("<mn>2</mn>");
        expect(markup).toContain("<mi>\u03c9</mi>");                        // \omega
        expect(markup).toContain("<mi mathvariant=\"normal\">\u03A9</mi>"); // \Omega
        expect(markup).toContain("<mi>\u0131</mi>");                        // \imath
        expect(markup).toContain("<mo>+</mo>");
    });

    it("should render \\mathrm{" + contents + "} with the correct mathvariants", function() {
        const tex = "\\mathrm{" + contents + "}";
        const tree = getParsed(tex);
        const markup = buildMathML(tree, tex, defaultOptions).toMarkup();
        expect(markup).toContain("<mi mathvariant=\"normal\">A</mi>");
        expect(markup).toContain("<mi mathvariant=\"normal\">x</mi>");
        expect(markup).toContain("<mn>2</mn>");
        expect(markup).toContain("<mi>\u03c9</mi>");   // \omega
        expect(markup).toContain("<mi mathvariant=\"normal\">\u03A9</mi>");   // \Omega
        expect(markup).toContain("<mi>\u0131</mi>");   // \imath
        expect(markup).toContain("<mo>+</mo>");
    });

    it("should render \\mathit{" + contents + "} with the correct mathvariants", function() {
        const tex = "\\mathit{" + contents + "}";
        const tree = getParsed(tex);
        const markup = buildMathML(tree, tex, defaultOptions).toMarkup();
        expect(markup).toContain("<mi>A</mi>");
        expect(markup).toContain("<mi>x</mi>");
        expect(markup).toContain("<mn mathvariant=\"italic\">2</mn>");
        expect(markup).toContain("<mi>\u03c9</mi>");   // \omega
        expect(markup).toContain("<mi>\u03A9</mi>");   // \Omega
        expect(markup).toContain("<mi>\u0131</mi>");   // \imath
        expect(markup).toContain("<mo>+</mo>");
    });

    it("should render \\mathbf{" + contents + "} with the correct mathvariants", function() {
        const tex = "\\mathbf{" + contents + "}";
        const tree = getParsed(tex);
        const markup = buildMathML(tree, tex, defaultOptions).toMarkup();
        expect(markup).toContain("<mi mathvariant=\"bold\">A</mi>");
        expect(markup).toContain("<mi mathvariant=\"bold\">x</mi>");
        expect(markup).toContain("<mn mathvariant=\"bold\">2</mn>");
        expect(markup).toContain("<mi>\u03c9</mi>");                        // \omega
        expect(markup).toContain("<mi mathvariant=\"bold\">\u03A9</mi>");   // \Omega
        expect(markup).toContain("<mi>\u0131</mi>");                        // \imath
        expect(markup).toContain("<mo>+</mo>");
    });

    it("should render \\mathcal{" + contents + "} with the correct mathvariants", function() {
        const tex = "\\mathcal{" + contents + "}";
        const tree = getParsed(tex);
        const markup = buildMathML(tree, tex, defaultOptions).toMarkup();
        expect(markup).toContain("<mi mathvariant=\"script\">A</mi>");
        expect(markup).toContain("<mi>x</mi>");                             // script is caps only
        expect(markup).toContain("<mn mathvariant=\"script\">2</mn>");
        // MathJax marks everything below as "script" except \omega
        // We don't have these glyphs in "caligraphic" and neither does MathJax
        expect(markup).toContain("<mi>\u03c9</mi>");                        // \omega
        expect(markup).toContain("<mi mathvariant=\"normal\">\u03A9</mi>"); // \Omega
        expect(markup).toContain("<mi>\u0131</mi>");                        // \imath
        expect(markup).toContain("<mo>+</mo>");
    });

    it("should render \\mathfrak{" + contents + "} with the correct mathvariants", function() {
        const tex = "\\mathfrak{" + contents + "}";
        const tree = getParsed(tex);
        const markup = buildMathML(tree, tex, defaultOptions).toMarkup();
        expect(markup).toContain("<mi mathvariant=\"fraktur\">A</mi>");
        expect(markup).toContain("<mi mathvariant=\"fraktur\">x</mi>");
        expect(markup).toContain("<mn mathvariant=\"fraktur\">2</mn>");
        // MathJax marks everything below as "fraktur" except \omega
        // We don't have these glyphs in "fraktur" and neither does MathJax
        expect(markup).toContain("<mi>\u03c9</mi>");                        // \omega
        expect(markup).toContain("<mi mathvariant=\"normal\">\u03A9</mi>"); // \Omega
        expect(markup).toContain("<mi>\u0131</mi>");                        // \imath
        expect(markup).toContain("<mo>+</mo>");
    });

    it("should render \\mathscr{" + contents + "} with the correct mathvariants", function() {
        const tex = "\\mathscr{" + contents + "}";
        const tree = getParsed(tex);
        const markup = buildMathML(tree, tex, defaultOptions).toMarkup();
        expect(markup).toContain("<mi mathvariant=\"script\">A</mi>");
        // MathJax marks everything below as "script" except \omega
        // We don't have these glyphs in "script" and neither does MathJax
        expect(markup).toContain("<mi>x</mi>");
        expect(markup).toContain("<mn>2</mn>");
        expect(markup).toContain("<mi>\u03c9</mi>");                        // \omega
        expect(markup).toContain("<mi mathvariant=\"normal\">\u03A9</mi>"); // \Omega
        expect(markup).toContain("<mi>\u0131</mi>");                        // \imath
        expect(markup).toContain("<mo>+</mo>");
    });

    it("should render \\mathsf{" + contents + "} with the correct mathvariants", function() {
        const tex = "\\mathsf{" + contents + "}";
        const tree = getParsed(tex);
        const markup = buildMathML(tree, tex, defaultOptions).toMarkup();
        expect(markup).toContain("<mi mathvariant=\"sans-serif\">A</mi>");
        expect(markup).toContain("<mi mathvariant=\"sans-serif\">x</mi>");
        expect(markup).toContain("<mn mathvariant=\"sans-serif\">2</mn>");
        expect(markup).toContain("<mi>\u03c9</mi>");                            // \omega
        expect(markup).toContain("<mi mathvariant=\"sans-serif\">\u03A9</mi>"); // \Omega
        expect(markup).toContain("<mi>\u0131</mi>");                            // \imath
        expect(markup).toContain("<mo>+</mo>");
    });

    it("should render a combination of font and color changes", function() {
        let tex = "\\textcolor{blue}{\\mathbb R}";
        let tree = getParsed(tex);
        let markup = buildMathML(tree, tex, defaultOptions).toMarkup();
        let node = "<mstyle mathcolor=\"blue\">" +
            "<mi mathvariant=\"double-struck\">R</mi>" +
            "</mstyle>";
        expect(markup).toContain(node);

        // reverse the order of the commands
        tex = "\\mathbb{\\textcolor{blue}{R}}";
        tree = getParsed(tex);
        markup = buildMathML(tree, tex, defaultOptions).toMarkup();
        node = "<mstyle mathcolor=\"blue\">" +
            "<mi mathvariant=\"double-struck\">R</mi>" +
            "</mstyle>";
        expect(markup).toContain(node);
    });

    it("should render text as <mtext>", function() {
        const tex = "\\text{for }";
        const tree = getParsed(tex);
        const markup = buildMathML(tree, tex, defaultOptions).toMarkup();
        expect(markup).toContain("<mtext>for\u00a0</mtext>");
    });

    it("should render math within text as side-by-side children", function() {
        const tex = "\\text{graph: $y = mx + b$}";
        const tree = getParsed(tex);
        const markup = buildMathML(tree, tex, defaultOptions).toMarkup();
        expect(markup).toContain("<mrow><mtext>graph:\u00a0</mtext>");
        expect(markup).toContain(
            "<mi>y</mi><mo>=</mo><mi>m</mi><mi>x</mi><mo>+</mo><mi>b</mi>");
    });
});

describe("A bin builder", function() {
    it("should create mbins normally", function() {
        const built = getBuilt("x + y");

        // we add glue elements around the '+'
        expect(built[2].classes).toContain("mbin");
    });

    it("should create ords when at the beginning of lists", function() {
        const built = getBuilt("+ x");

        expect(built[0].classes).toContain("mord");
        expect(built[0].classes).not.toContain("mbin");
    });

    it("should create ords after some other objects", function() {
        expect(getBuilt("x + + 2")[4].classes).toContain("mord");
        expect(getBuilt("( + 2")[2].classes).toContain("mord");
        expect(getBuilt("= + 2")[2].classes).toContain("mord");
        expect(getBuilt("\\sin + 2")[2].classes).toContain("mord");
        expect(getBuilt(", + 2")[2].classes).toContain("mord");
    });

    it("should correctly interact with color objects", function() {
        expect(getBuilt("\\blue{x}+y")[2].classes).toContain("mbin");
        expect(getBuilt("\\blue{x+}+y")[2].classes).toContain("mbin");
        expect(getBuilt("\\blue{x+}+y")[4].classes).toContain("mord");
    });
});

describe("A markup generator", function() {
    it("marks trees up", function() {
        // Just a few quick sanity checks here...
        const markup = katex.renderToString("\\sigma^2");
        expect(markup.indexOf("<span")).toBe(0);
        expect(markup).toContain("\u03c3");  // sigma
        expect(markup).toContain("margin-right");
        expect(markup).not.toContain("marginRight");
    });

    it("generates both MathML and HTML", function() {
        const markup = katex.renderToString("a");

        expect(markup).toContain("<span");
        expect(markup).toContain("<math");
    });
});

describe("A parse tree generator", function() {
    it("generates a tree", function() {
        const tree = stripPositions(katex.__parse("\\sigma^2"));
        expect(JSON.stringify(tree)).toEqual(JSON.stringify([
            {
                "type": "supsub",
                "value": {
                    "base": {
                        "type": "mathord",
                        "value": "\\sigma",
                        "mode": "math",
                    },
                    "sup": {
                        "type": "textord",
                        "value": "2",
                        "mode": "math",
                    },
                    "sub": undefined,
                },
                "mode": "math",
            },
        ]));
    });
});

describe("An accent parser", function() {
    it("should not fail", function() {
        expect("\\vec{x}").toParse();
        expect("\\vec{x^2}").toParse();
        expect("\\vec{x}^2").toParse();
        expect("\\vec x").toParse();
    });

    it("should produce accents", function() {
        const parse = getParsed("\\vec x")[0];

        expect(parse.type).toEqual("accent");
    });

    it("should be grouped more tightly than supsubs", function() {
        const parse = getParsed("\\vec x^2")[0];

        expect(parse.type).toEqual("supsub");
    });

    it("should parse stretchy, shifty accents", function() {
        expect("\\widehat{x}").toParse();
    });

    it("should parse stretchy, non-shifty accents", function() {
        expect("\\overrightarrow{x}").toParse();
    });
});

describe("An accent builder", function() {
    it("should not fail", function() {
        expect("\\vec{x}").toBuild();
        expect("\\vec{x}^2").toBuild();
        expect("\\vec{x}_2").toBuild();
        expect("\\vec{x}_2^2").toBuild();
    });

    it("should produce mords", function() {
        expect(getBuilt("\\vec x")[0].classes).toContain("mord");
        expect(getBuilt("\\vec +")[0].classes).toContain("mord");
        expect(getBuilt("\\vec +")[0].classes).not.toContain("mbin");
        expect(getBuilt("\\vec )^2")[0].classes).toContain("mord");
        expect(getBuilt("\\vec )^2")[0].classes).not.toContain("mclose");
    });
});

describe("A stretchy and shifty accent builder", function() {
    it("should not fail", function() {
        expect("\\widehat{AB}").toBuild();
        expect("\\widehat{AB}^2").toBuild();
        expect("\\widehat{AB}_2").toBuild();
        expect("\\widehat{AB}_2^2").toBuild();
    });

    it("should produce mords", function() {
        expect(getBuilt("\\widehat{AB}")[0].classes).toContain("mord");
        expect(getBuilt("\\widehat +")[0].classes).toContain("mord");
        expect(getBuilt("\\widehat +")[0].classes).not.toContain("mbin");
        expect(getBuilt("\\widehat )^2")[0].classes).toContain("mord");
        expect(getBuilt("\\widehat )^2")[0].classes).not.toContain("mclose");
    });
});

describe("A stretchy and non-shifty accent builder", function() {
    it("should not fail", function() {
        expect("\\overrightarrow{AB}").toBuild();
        expect("\\overrightarrow{AB}^2").toBuild();
        expect("\\overrightarrow{AB}_2").toBuild();
        expect("\\overrightarrow{AB}_2^2").toBuild();
    });

    it("should produce mords", function() {
        expect(getBuilt("\\overrightarrow{AB}")[0].classes).toContain("mord");
        expect(getBuilt("\\overrightarrow +")[0].classes).toContain("mord");
        expect(getBuilt("\\overrightarrow +")[0].classes).not.toContain("mbin");
        expect(getBuilt("\\overrightarrow )^2")[0].classes).toContain("mord");
        expect(getBuilt("\\overrightarrow )^2")[0].classes).not.toContain("mclose");
    });
});

describe("An under-accent parser", function() {
    it("should not fail", function() {
        expect("\\underrightarrow{x}").toParse();
        expect("\\underrightarrow{x^2}").toParse();
        expect("\\underrightarrow{x}^2").toParse();
        expect("\\underrightarrow x").toParse();
    });

    it("should produce accentUnder", function() {
        const parse = getParsed("\\underrightarrow x")[0];

        expect(parse.type).toEqual("accentUnder");
    });

    it("should be grouped more tightly than supsubs", function() {
        const parse = getParsed("\\underrightarrow x^2")[0];

        expect(parse.type).toEqual("supsub");
    });
});

describe("An under-accent builder", function() {
    it("should not fail", function() {
        expect("\\underrightarrow{x}").toBuild();
        expect("\\underrightarrow{x}^2").toBuild();
        expect("\\underrightarrow{x}_2").toBuild();
        expect("\\underrightarrow{x}_2^2").toBuild();
    });

    it("should produce mords", function() {
        expect(getBuilt("\\underrightarrow x")[0].classes).toContain("mord");
        expect(getBuilt("\\underrightarrow +")[0].classes).toContain("mord");
        expect(getBuilt("\\underrightarrow +")[0].classes).not.toContain("mbin");
        expect(getBuilt("\\underrightarrow )^2")[0].classes).toContain("mord");
        expect(getBuilt("\\underrightarrow )^2")[0].classes).not.toContain("mclose");
    });
});

describe("An extensible arrow parser", function() {
    it("should not fail", function() {
        expect("\\xrightarrow{x}").toParse();
        expect("\\xrightarrow{x^2}").toParse();
        expect("\\xrightarrow{x}^2").toParse();
        expect("\\xrightarrow x").toParse();
        expect("\\xrightarrow[under]{over}").toParse();
    });

    it("should produce xArrow", function() {
        const parse = getParsed("\\xrightarrow x")[0];

        expect(parse.type).toEqual("xArrow");
    });

    it("should be grouped more tightly than supsubs", function() {
        const parse = getParsed("\\xrightarrow x^2")[0];

        expect(parse.type).toEqual("supsub");
    });
});

describe("An extensible arrow builder", function() {
    it("should not fail", function() {
        expect("\\xrightarrow{x}").toBuild();
        expect("\\xrightarrow{x}^2").toBuild();
        expect("\\xrightarrow{x}_2").toBuild();
        expect("\\xrightarrow{x}_2^2").toBuild();
        expect("\\xrightarrow[under]{over}").toBuild();
    });

    it("should produce mrell", function() {
        expect(getBuilt("\\xrightarrow x")[0].classes).toContain("mrel");
        expect(getBuilt("\\xrightarrow [under]{over}")[0].classes).toContain("mrel");
        expect(getBuilt("\\xrightarrow +")[0].classes).toContain("mrel");
        expect(getBuilt("\\xrightarrow +")[0].classes).not.toContain("mbin");
        expect(getBuilt("\\xrightarrow )^2")[0].classes).toContain("mrel");
        expect(getBuilt("\\xrightarrow )^2")[0].classes).not.toContain("mclose");
    });
});

describe("A horizontal brace parser", function() {
    it("should not fail", function() {
        expect("\\overbrace{x}").toParse();
        expect("\\overbrace{x^2}").toParse();
        expect("\\overbrace{x}^2").toParse();
        expect("\\overbrace x").toParse();
        expect("\\underbrace{x}_2").toParse();
        expect("\\underbrace{x}_2^2").toParse();
    });

    it("should produce horizBrace", function() {
        const parse = getParsed("\\overbrace x")[0];

        expect(parse.type).toEqual("horizBrace");
    });

    it("should be grouped more tightly than supsubs", function() {
        const parse = getParsed("\\overbrace x^2")[0];

        expect(parse.type).toEqual("supsub");
    });
});

describe("A horizontal brace builder", function() {
    it("should not fail", function() {
        expect("\\overbrace{x}").toBuild();
        expect("\\overbrace{x}^2").toBuild();
        expect("\\underbrace{x}_2").toBuild();
        expect("\\underbrace{x}_2^2").toBuild();
    });

    it("should produce mords", function() {
        expect(getBuilt("\\overbrace x")[0].classes).toContain("mord");
        expect(getBuilt("\\overbrace{x}^2")[0].classes).toContain("mord");
        expect(getBuilt("\\overbrace +")[0].classes).toContain("mord");
        expect(getBuilt("\\overbrace +")[0].classes).not.toContain("mbin");
        expect(getBuilt("\\overbrace )^2")[0].classes).toContain("mord");
        expect(getBuilt("\\overbrace )^2")[0].classes).not.toContain("mclose");
    });
});

describe("A boxed parser", function() {
    it("should not fail", function() {
        expect("\\boxed{x}").toParse();
        expect("\\boxed{x^2}").toParse();
        expect("\\boxed{x}^2").toParse();
        expect("\\boxed x").toParse();
    });

    it("should produce enclose", function() {
        const parse = getParsed("\\boxed x")[0];

        expect(parse.type).toEqual("enclose");
    });
});

describe("A boxed builder", function() {
    it("should not fail", function() {
        expect("\\boxed{x}").toBuild();
        expect("\\boxed{x}^2").toBuild();
        expect("\\boxed{x}_2").toBuild();
        expect("\\boxed{x}_2^2").toBuild();
    });

    it("should produce mords", function() {
        expect(getBuilt("\\boxed x")[0].classes).toContain("mord");
        expect(getBuilt("\\boxed +")[0].classes).toContain("mord");
        expect(getBuilt("\\boxed +")[0].classes).not.toContain("mbin");
        expect(getBuilt("\\boxed )^2")[0].classes).toContain("mord");
        expect(getBuilt("\\boxed )^2")[0].classes).not.toContain("mclose");
    });
});

describe("A colorbox parser", function() {
    it("should not fail, given a text argument", function() {
        expect("\\colorbox{red}{a b}").toParse();
        expect("\\colorbox{red}{x}^2").toParse();
        expect("\\colorbox{red} x").toParse();
    });

    it("should fail, given a math argument", function() {
        expect("\\colorbox{red}{\\alpha}").toNotParse();
        expect("\\colorbox{red}{\\frac{a}{b}}").toNotParse();
    });

    it("should parse a color", function() {
        expect("\\colorbox{red}{a b}").toParse();
        expect("\\colorbox{#197}{a b}").toParse();
        expect("\\colorbox{#1a9b7c}{a b}").toParse();
    });

    it("should produce enclose", function() {
        const parse = getParsed("\\colorbox{red} x")[0];
        expect(parse.type).toEqual("enclose");
    });
});

describe("A colorbox builder", function() {
    it("should not fail", function() {
        expect("\\colorbox{red}{a b}").toBuild();
        expect("\\colorbox{red}{a b}^2").toBuild();
        expect("\\colorbox{red} x").toBuild();
    });

    it("should produce mords", function() {
        expect(getBuilt("\\colorbox{red}{a b}")[0].classes).toContain("mord");
    });
});

describe("An fcolorbox parser", function() {
    it("should not fail, given a text argument", function() {
        expect("\\fcolorbox{blue}{yellow}{a b}").toParse();
        expect("\\fcolorbox{blue}{yellow}{x}^2").toParse();
        expect("\\fcolorbox{blue}{yellow} x").toParse();
    });

    it("should fail, given a math argument", function() {
        expect("\\fcolorbox{blue}{yellow}{\\alpha}").toNotParse();
        expect("\\fcolorbox{blue}{yellow}{\\frac{a}{b}}").toNotParse();
    });

    it("should parse a color", function() {
        expect("\\fcolorbox{blue}{yellow}{a b}").toParse();
        expect("\\fcolorbox{blue}{#197}{a b}").toParse();
        expect("\\fcolorbox{blue}{#1a9b7c}{a b}").toParse();
    });

    it("should produce enclose", function() {
        const parse = getParsed("\\fcolorbox{blue}{yellow} x")[0];
        expect(parse.type).toEqual("enclose");
    });
});

describe("A fcolorbox builder", function() {
    it("should not fail", function() {
        expect("\\fcolorbox{blue}{yellow}{a b}").toBuild();
        expect("\\fcolorbox{blue}{yellow}{a b}^2").toBuild();
        expect("\\fcolorbox{blue}{yellow} x").toBuild();
    });

    it("should produce mords", function() {
        expect(getBuilt("\\colorbox{red}{a b}")[0].classes).toContain("mord");
    });
});

describe("A strike-through parser", function() {
    it("should not fail", function() {
        expect("\\cancel{x}").toParse();
        expect("\\cancel{x^2}").toParse();
        expect("\\cancel{x}^2").toParse();
        expect("\\cancel x").toParse();
    });

    it("should produce enclose", function() {
        const parse = getParsed("\\cancel x")[0];

        expect(parse.type).toEqual("enclose");
    });

    it("should be grouped more tightly than supsubs", function() {
        const parse = getParsed("\\cancel x^2")[0];

        expect(parse.type).toEqual("supsub");
    });
});

describe("A strike-through builder", function() {
    it("should not fail", function() {
        expect("\\cancel{x}").toBuild();
        expect("\\cancel{x}^2").toBuild();
        expect("\\cancel{x}_2").toBuild();
        expect("\\cancel{x}_2^2").toBuild();
        expect("\\sout{x}").toBuild();
        expect("\\sout{x}^2").toBuild();
        expect("\\sout{x}_2").toBuild();
        expect("\\sout{x}_2^2").toBuild();
    });

    it("should produce mords", function() {
        expect(getBuilt("\\cancel x")[0].classes).toContain("mord");
        expect(getBuilt("\\cancel +")[0].classes).toContain("mord");
        expect(getBuilt("\\cancel +")[0].classes).not.toContain("mbin");
        expect(getBuilt("\\cancel )^2")[0].classes).toContain("mord");
        expect(getBuilt("\\cancel )^2")[0].classes).not.toContain("mclose");
    });
});

describe("A phantom parser", function() {
    it("should not fail", function() {
        expect("\\phantom{x}").toParse();
        expect("\\phantom{x^2}").toParse();
        expect("\\phantom{x}^2").toParse();
        expect("\\phantom x").toParse();
        expect("\\hphantom{x}").toParse();
        expect("\\hphantom{x^2}").toParse();
        expect("\\hphantom{x}^2").toParse();
        expect("\\hphantom x").toParse();
    });

    it("should build a phantom node", function() {
        const parse = getParsed("\\phantom{x}")[0];

        expect(parse.type).toEqual("phantom");
        expect(parse.value.value).toBeDefined();
    });
});

describe("A phantom builder", function() {
    it("should not fail", function() {
        expect("\\phantom{x}").toBuild();
        expect("\\phantom{x^2}").toBuild();
        expect("\\phantom{x}^2").toBuild();
        expect("\\phantom x").toBuild();

        expect("\\hphantom{x}").toBuild();
        expect("\\hphantom{x^2}").toBuild();
        expect("\\hphantom{x}^2").toBuild();
        expect("\\hphantom x").toBuild();
    });

    it("should make the children transparent", function() {
        const children = getBuilt("\\phantom{x+1}");
        expect(children[0].style.color).toBe("transparent");
        expect(children[2].style.color).toBe("transparent");
        expect(children[4].style.color).toBe("transparent");
    });

    it("should make all descendants transparent", function() {
        const children = getBuilt("\\phantom{x+\\blue{1}}");
        expect(children[0].style.color).toBe("transparent");
        expect(children[2].style.color).toBe("transparent");
        expect(children[4].style.color).toBe("transparent");
    });
});

describe("A smash parser", function() {
    it("should not fail", function() {
        expect("\\smash{x}").toParse();
        expect("\\smash{x^2}").toParse();
        expect("\\smash{x}^2").toParse();
        expect("\\smash x").toParse();

        expect("\\smash[b]{x}").toParse();
        expect("\\smash[b]{x^2}").toParse();
        expect("\\smash[b]{x}^2").toParse();
        expect("\\smash[b] x").toParse();

        expect("\\smash[]{x}").toParse();
        expect("\\smash[]{x^2}").toParse();
        expect("\\smash[]{x}^2").toParse();
        expect("\\smash[] x").toParse();
    });

    it("should build a smash node", function() {
        const parse = getParsed("\\smash{x}")[0];

        expect(parse.type).toEqual("smash");
    });
});

describe("A smash builder", function() {
    it("should not fail", function() {
        expect("\\smash{x}").toBuild();
        expect("\\smash{x^2}").toBuild();
        expect("\\smash{x}^2").toBuild();
        expect("\\smash x").toBuild();

        expect("\\smash[b]{x}").toBuild();
        expect("\\smash[b]{x^2}").toBuild();
        expect("\\smash[b]{x}^2").toBuild();
        expect("\\smash[b] x").toBuild();
    });
});

describe("A parser error", function() {
    it("should report the position of an error", function() {
        try {
            parseTree("\\sqrt}", defaultSettings);
        } catch (e) {
            expect(e.position).toEqual(5);
        }
    });
});

describe("An optional argument parser", function() {
    it("should not fail", function() {
        // Note this doesn't actually make an optional argument, but still
        // should work
        expect("\\frac[1]{2}{3}").toParse();

        expect("\\rule[0.2em]{1em}{1em}").toParse();
    });

    it("should work with sqrts with optional arguments", function() {
        expect("\\sqrt[3]{2}").toParse();
    });

    it("should work when the optional argument is missing", function() {
        expect("\\sqrt{2}").toParse();
        expect("\\rule{1em}{2em}").toParse();
    });

    it("should fail when the optional argument is malformed", function() {
        expect("\\rule[1]{2em}{3em}").toNotParse();
    });

    it("should not work if the optional argument isn't closed", function() {
        expect("\\sqrt[").toNotParse();
    });
});

describe("An array environment", function() {

    it("should accept a single alignment character", function() {
        const parse = getParsed("\\begin{array}r1\\\\20\\end{array}");
        expect(parse[0].type).toBe("array");
        expect(parse[0].value.cols).toEqual([
            { type: "align", align: "r" },
        ]);
    });

    it("should accept vertical separators", function() {
        const parse = getParsed("\\begin{array}{|l||c|}\\end{array}");
        expect(parse[0].type).toBe("array");
        expect(parse[0].value.cols).toEqual([
            { type: "separator", separator: "|" },
            { type: "align", align: "l" },
            { type: "separator", separator: "|" },
            { type: "separator", separator: "|" },
            { type: "align", align: "c" },
            { type: "separator", separator: "|" },
        ]);
    });

});

describe("A cases environment", function() {

    it("should parse its input", function() {
        expect("f(a,b)=\\begin{cases}a+1&\\text{if }b\\text{ is odd}\\\\" +
               "a&\\text{if }b=0\\\\a-1&\\text{otherwise}\\end{cases}")
            .toParse();
    });

});

describe("An aligned environment", function() {

    it("should parse its input", function() {
        expect("\\begin{aligned}a&=b&c&=d\\\\e&=f\\end{aligned}")
            .toParse();
    });

    it("should allow cells in brackets", function() {
        expect("\\begin{aligned}[a]&[b]\\\\ [c]&[d]\\end{aligned}")
            .toParse();
    });

    it("should forbid cells in brackets without space", function() {
        expect("\\begin{aligned}[a]&[b]\\\\[c]&[d]\\end{aligned}")
            .toNotParse();
    });

    it("should not eat the last row when its first cell is empty", function() {
        const ae = getParsed("\\begin{aligned}&E_1 & (1)\\\\&E_2 & (2)\\\\&E_3 & (3)\\end{aligned}")[0];
        expect(ae.value.body.length).toBe(3);
    });
});

describe("An href command", function() {
    it("should parse its input", function() {
        expect("\\href{http://example.com/}{example here}").toParse();
    });

    it("should allow letters [#$%&~_^] without escaping", function() {
        const url = "http://example.org/~bar/#top?foo=$foo&bar=ba^r_boo%20baz";
        const hash = getParsed(`\\href{${url}}{\\alpha}`)[0];
        expect(hash.value.href).toBe(url);
    });

    it("should allow balanced braces in url", function() {
        const url = "http://example.org/{too}";
        const hash = getParsed(`\\href{${url}}{\\alpha}`)[0];
        expect(hash.value.href).toBe(url);
    });

    it("should not allow unbalanced brace(s) in url", function() {
        expect("\\href{http://example.com/{a}{bar}").toNotParse();
        expect("\\href{http://example.com/}a}{bar}").toNotParse();
    });

    it("should allow escape for letters [#$%&~_^{}]", function() {
        const url = "http://example.org/~bar/#top?foo=$}foo{&bar=bar^r_boo%20baz";
        const input = url.replace(/([#$%&~_^{}])/g, '\\$1');
        const ae = getParsed(`\\href{${input}}{\\alpha}`)[0];
        expect(ae.value.href).toBe(url);
    });

    it("should be marked up correctly", function() {
        const markup = katex.renderToString("\\href{http://example.com/}{example here}");
        expect(markup).toContain("<a href=\"http://example.com/\">");
    });
});

describe("A parser that does not throw on unsupported commands", function() {
    // The parser breaks on unsupported commands unless it is explicitly
    // told not to
    const errorColor = "#933";
    const noThrowSettings = new Settings({
        throwOnError: false,
        errorColor: errorColor,
    });

    it("should still parse on unrecognized control sequences", function() {
        expect("\\error").toParse(noThrowSettings);
    });

    describe("should allow unrecognized controls sequences anywhere, including", function() {
        it("in superscripts and subscripts", function() {
            expect("2_\\error").toBuild(noThrowSettings);
            expect("3^{\\error}_\\error").toBuild(noThrowSettings);
            expect("\\int\\nolimits^\\error_\\error").toBuild(noThrowSettings);
        });

        it("in fractions", function() {
            expect("\\frac{345}{\\error}").toBuild(noThrowSettings);
            expect("\\frac\\error{\\error}").toBuild(noThrowSettings);
        });

        it("in square roots", function() {
            expect("\\sqrt\\error").toBuild(noThrowSettings);
            expect("\\sqrt{234\\error}").toBuild(noThrowSettings);
        });

        it("in text boxes", function() {
            expect("\\text{\\error}").toBuild(noThrowSettings);
        });
    });

    it("should produce color nodes with a color value given by errorColor", function() {
        const parsedInput = getParsed("\\error", noThrowSettings);
        expect(parsedInput[0].type).toBe("color");
        expect(parsedInput[0].value.color).toBe(errorColor);
    });
});

describe("The symbol table integrity", function() {
    it("should treat certain symbols as synonyms", function() {
        expect(getBuilt("<")).toEqual(getBuilt("\\lt"));
        expect(getBuilt(">")).toEqual(getBuilt("\\gt"));
        expect(getBuilt("\\left<\\frac{1}{x}\\right>"))
            .toEqual(getBuilt("\\left\\lt\\frac{1}{x}\\right\\gt"));
    });
});

describe("Symbols", function() {
    it("should support AMS symbols in both text and math mode", function() {
        // These text+math symbols are from Section 6 of
        // http://mirrors.ctan.org/fonts/amsfonts/doc/amsfonts.pdf
        const symbols = "\\yen\\checkmark\\circledR\\maltese";
        expect(symbols).toBuild();
        expect(`\\text{${symbols}}`).toBuild();
    });
});

describe("A macro expander", function() {

    const compareParseTree = function(actual, expected, macros) {
        const settings = new Settings({macros: macros});
        actual = stripPositions(parseTree(actual, settings));
        expected = stripPositions(parseTree(expected, defaultSettings));
        expect(actual).toEqual(expected);
    };

    it("should produce individual tokens", function() {
        compareParseTree("e^\\foo", "e^1 23", {"\\foo": "123"});
    });

    it("should preserve leading spaces inside macro definition", function() {
        compareParseTree("\\text{\\foo}", "\\text{ x}", {"\\foo": " x"});
    });

    it("should preserve leading spaces inside macro argument", function() {
        compareParseTree("\\text{\\foo{ x}}", "\\text{ x}", {"\\foo": "#1"});
    });

    it("should ignore expanded spaces in math mode", function() {
        compareParseTree("\\foo", "x", {"\\foo": " x"});
    });

    it("should consume spaces after control-word macro", function() {
        compareParseTree("\\text{\\foo }", "\\text{x}", {"\\foo": "x"});
    });

    it("should consume spaces after macro with \\relax", function() {
        compareParseTree("\\text{\\foo }", "\\text{}", {"\\foo": "\\relax"});
    });

    it("should consume spaces after \\relax", function() {
        compareParseTree("\\text{\\relax }", "\\text{}");
    });

    it("should consume spaces after control-word function", function() {
        compareParseTree("\\text{\\KaTeX }", "\\text{\\KaTeX}");
    });

    it("should preserve spaces after control-symbol macro", function() {
        compareParseTree("\\text{\\% y}", "\\text{x y}", {"\\%": "x"});
    });

    it("should preserve spaces after control-symbol function", function() {
        expect("\\text{\\' }").toParse();
    });

    it("should consume spaces between arguments", function() {
        compareParseTree("\\text{\\foo 1 2}", "\\text{12end}", {"\\foo": "#1#2end"});
        compareParseTree("\\text{\\foo {1} {2}}", "\\text{12end}", {"\\foo": "#1#2end"});
    });

    it("should allow for multiple expansion", function() {
        compareParseTree("1\\foo2", "1aa2", {
            "\\foo": "\\bar\\bar",
            "\\bar": "a",
        });
    });

    it("should allow for multiple expansion with argument", function() {
        compareParseTree("1\\foo2", "12222", {
            "\\foo": "\\bar{#1}\\bar{#1}",
            "\\bar": "#1#1",
        });
    });

    it("should allow for macro argument", function() {
        compareParseTree("\\foo\\bar", "(x)", {
            "\\foo": "(#1)",
            "\\bar": "x",
        });
    });

    it("should allow for space macro argument (text version)", function() {
        compareParseTree("\\text{\\foo\\bar}", "\\text{( )}", {
            "\\foo": "(#1)",
            "\\bar": " ",
        });
    });

    it("should allow for space macro argument (math version)", function() {
        compareParseTree("\\foo\\bar", "()", {
            "\\foo": "(#1)",
            "\\bar": " ",
        });
    });

    it("should allow for space second argument (text version)", function() {
        compareParseTree("\\text{\\foo\\bar\\bar}", "\\text{( , )}", {
            "\\foo": "(#1,#2)",
            "\\bar": " ",
        });
    });

    it("should allow for space second argument (math version)", function() {
        compareParseTree("\\foo\\bar\\bar", "(,)", {
            "\\foo": "(#1,#2)",
            "\\bar": " ",
        });
    });

    it("should allow for empty macro argument", function() {
        compareParseTree("\\foo\\bar", "()", {
            "\\foo": "(#1)",
            "\\bar": "",
        });
    });

    // TODO: The following is not currently possible to get working, given that
    // functions and macros are dealt with separately.
/*
    it("should allow for space function arguments", function() {
        compareParseTree("\\frac\\bar\\bar", "\\frac{}{}", {
            "\\bar": " ",
        });
    });
*/

    it("should expand the \\overset macro as expected", function() {
        expect("\\overset?=").toParseLike("\\mathop{=}\\limits^{?}");
        expect("\\overset{x=y}{\\sqrt{ab}}")
            .toParseLike("\\mathop{\\sqrt{ab}}\\limits^{x=y}");
        expect("\\overset {?} =").toParseLike("\\mathop{=}\\limits^{?}");
    });

    it("should build \\iff, \\implies, \\impliedby", function() {
        expect("X \\iff Y").toBuild();
        expect("X \\implies Y").toBuild();
        expect("X \\impliedby Y").toBuild();
    });

    it("should allow aliasing characters", function() {
        compareParseTree("x’=c", "x'=c", {
            "’": "'",
        });
    });

    it("\\@firstoftwo should consume both, and avoid errors", function() {
        expect("\\@firstoftwo{yes}{no}").toParseLike("yes");
        expect("\\@firstoftwo{yes}{1'_2^3}").toParseLike("yes");
    });

    it("\\@ifstar should consume star but nothing else", function() {
        expect("\\@ifstar{yes}{no}*!").toParseLike("yes!");
        expect("\\@ifstar{yes}{no}?!").toParseLike("no?!");
    });

    it("\\@ifnextchar should not consume anything", function() {
        expect("\\@ifnextchar!{yes}{no}!!").toParseLike("yes!!");
        expect("\\@ifnextchar!{yes}{no}?!").toParseLike("no?!");
    });

    it("\\@ifstar should consume star but nothing else", function() {
        expect("\\@ifstar{yes}{no}*!").toParseLike("yes!");
        expect("\\@ifstar{yes}{no}?!").toParseLike("no?!");
    });

    it("\\TextOrMath should work immediately", function() {
        expect("\\TextOrMath{text}{math}").toParseLike("math");
    });

    it("\\TextOrMath should work after other math", function() {
        expect("x+\\TextOrMath{text}{math}").toParseLike("x+math");
    });

    it("\\TextOrMath should work immediately after \\text", function() {
        expect("\\text{\\TextOrMath{text}{math}}").toParseLike("\\text{text}");
    });

    it("\\TextOrMath should work later after \\text", function() {
        expect("\\text{hello \\TextOrMath{text}{math}}")
            .toParseLike("\\text{hello text}");
    });

    it("\\TextOrMath should work immediately after \\text ends", function() {
        expect("\\text{\\TextOrMath{text}{math}}\\TextOrMath{text}{math}")
            .toParseLike("\\text{text}math");
    });

    it("\\TextOrMath should work immediately after $", function() {
        expect("\\text{$\\TextOrMath{text}{math}$}")
            .toParseLike("\\text{$math$}");
    });

    it("\\TextOrMath should work later after $", function() {
        expect("\\text{$x+\\TextOrMath{text}{math}$}")
            .toParseLike("\\text{$x+math$}");
    });

    it("\\TextOrMath should work immediately after $ ends", function() {
        expect("\\text{$\\TextOrMath{text}{math}$\\TextOrMath{text}{math}}")
            .toParseLike("\\text{$math$text}");
    });

    it("\\TextOrMath should work in a macro", function() {
        compareParseTree("\\mode\\text{\\mode$\\mode$\\mode}\\mode",
            "math\\text{text$math$text}math",
            {"\\mode": "\\TextOrMath{text}{math}"});
    });

    it("\\TextOrMath should work in a macro passed to \\text", function() {
        compareParseTree("\\text\\mode", "\\text t",
            {"\\mode": "\\TextOrMath{t}{m}"});
    });

    // TODO(edemaine): This doesn't work yet.  Parses like `\text text`,
    // which doesn't treat all four letters as an argument.
    //it("\\TextOrMath should work in a macro passed to \\text", function() {
    //    compareParseTree("\\text\\mode", "\\text{text}",
    //        {"\\mode": "\\TextOrMath{text}{math}"});
    //});

    // This may change in the future, if we support the extra features of
    // \hspace.
    it("should treat \\hspace, \\hspace*, \\hskip like \\kern", function() {
        expect("\\hspace{1em}").toParseLike("\\kern1em");
        expect("\\hspace*{1em}").toParseLike("\\kern1em");
    });

    it("should expand \\limsup as expected", () => {
        expect("\\limsup")
            .toParseLike("\\mathop{\\operatorname{lim\\,sup}}\\limits");
    });

    it("should expand \\liminf as expected", () => {
        expect("\\liminf")
            .toParseLike("\\mathop{\\operatorname{lim\\,inf}}\\limits");
    });
});

describe("A parser taking String objects", function() {
    it("should not fail on an empty String object", function() {
        expect(new String("")).toParse();
    });

    it("should parse the same as a regular string", function() {
        expect(new String("xy")).toParseLike("xy");
        expect(new String("\\div")).toParseLike("\\div");
        expect(new String("\\frac 1 2")).toParseLike("\\frac 1 2");
    });
});

describe("Unicode accents", function() {
    it("should parse Latin-1 letters in math mode", function() {
        // TODO(edemaine): Unsupported Latin-1 letters in math: ÅåÇÐÞçðþ
        expect("ÀÁÂÃÄÈÉÊËÌÍÎÏÑÒÓÔÕÖÙÚÛÜÝàáâãäèéêëìíîïñòóôõöùúûüýÿ")
        .toParseLike(
            "\\grave A\\acute A\\hat A\\tilde A\\ddot A" +
            "\\grave E\\acute E\\hat E\\ddot E" +
            "\\grave I\\acute I\\hat I\\ddot I" +
            "\\tilde N" +
            "\\grave O\\acute O\\hat O\\tilde O\\ddot O" +
            "\\grave U\\acute U\\hat U\\ddot U" +
            "\\acute Y" +
            "\\grave a\\acute a\\hat a\\tilde a\\ddot a" +
            "\\grave e\\acute e\\hat e\\ddot e" +
            "\\grave ı\\acute ı\\hat ı\\ddot ı" +
            "\\tilde n" +
            "\\grave o\\acute o\\hat o\\tilde o\\ddot o" +
            "\\grave u\\acute u\\hat u\\ddot u" +
            "\\acute y\\ddot y",
            {unicodeTextInMathMode: true});
    });

    it("should parse Latin-1 letters in text mode", function() {
        // TODO(edemaine): Unsupported Latin-1 letters in text: ÇÐÞçðþ
        expect("\\text{ÀÁÂÃÄÅÈÉÊËÌÍÎÏÑÒÓÔÕÖÙÚÛÜÝàáâãäåèéêëìíîïñòóôõöùúûüýÿ}")
        .toParseLike(
            "\\text{\\`A\\'A\\^A\\~A\\\"A\\r A" +
            "\\`E\\'E\\^E\\\"E" +
            "\\`I\\'I\\^I\\\"I" +
            "\\~N" +
            "\\`O\\'O\\^O\\~O\\\"O" +
            "\\`U\\'U\\^U\\\"U" +
            "\\'Y" +
            "\\`a\\'a\\^a\\~a\\\"a\\r a" +
            "\\`e\\'e\\^e\\\"e" +
            "\\`ı\\'ı\\^ı\\\"ı" +
            "\\~n" +
            "\\`o\\'o\\^o\\~o\\\"o" +
            "\\`u\\'u\\^u\\\"u" +
            "\\'y\\\"y}");
    });

    it("should support \\aa in text mode", function() {
        expect("\\text{\\aa\\AA}").toParseLike("\\text{\\r a\\r A}");
        expect("\\aa").toNotParse();
        expect("\\Aa").toNotParse();
    });

    it("should parse combining characters", function() {
        expect("A\u0301C\u0301").toParseLike("Á\\acute C",
            {unicodeTextInMathMode: true});
        expect("\\text{A\u0301C\u0301}").toParseLike("\\text{Á\\'C}");
    });

    it("should parse multi-accented characters", function() {
        expect("ấā́ắ\\text{ấā́ắ}").toParse({unicodeTextInMathMode: true});
        // Doesn't parse quite the same as
        // "\\text{\\'{\\^a}\\'{\\=a}\\'{\\u a}}" because of the ordgroups.
    });

    it("should parse accented i's and j's", function() {
        expect("íȷ́").toParseLike("\\acute ı\\acute ȷ",
            {unicodeTextInMathMode: true});
        expect("ấā́ắ\\text{ấā́ắ}").toParse({unicodeTextInMathMode: true});
    });
});

describe("Unicode", function() {
    it("should parse negated relations", function() {
        expect("∉∤∦≁≆≠≨≩≮≯≰≱⊀⊁⊈⊉⊊⊋⊬⊭⊮⊯⋠⋡⋦⋧⋨⋩⋬⋭⪇⪈⪉⪊⪵⪶⪹⪺⫋⫌").toParse();
    });

    it("should parse relations", function() {
<<<<<<< HEAD
        expect("∈∋∝∼∽≂≃≅≈≊≍≎≏≐≑≒≓≖≗≜≡≤≥≦≧≫≬≳≷≺≻≼≽≾≿∴∵∣≔≕⩴≪⋘").toParse();
=======
        expect("∈∋∝∼∽≂≃≅≈≊≍≎≏≐≑≒≓≖≗≜≡≤≥≦≧≪≫≬≳≷≺≻≼≽≾≿∴∵∣≔≕⩴⋘⋙").toParse();
>>>>>>> b4b57cbc
    });

    it("should parse big operators", function() {
        expect("∏∐∑∫∬∭∮⋀⋁⋂⋃⨀⨁⨂⨄⨆").toParse();
    });

    it("should parse more relations", function() {
        expect("⊂⊃⊆⊇⊏⊐⊑⊒⊢⊣⊩⊪⊸⋈⋍⋐⋑⋔⋛⋞⋟⌢⌣⩾⪆⪌⪕⪖⪯⪰⪷⪸⫅⫆").toParse();
    });

    it("should parse symbols", function() {
        expect("£¥ðℂℍℑℓℕ℘ℙℚℜℝℤℲℵℶℷℸ⅁∀∁∂∃∇∞∠∡∢♠♡♢♣♭♮♯✓°\u00b7").toParse();
    });

    it("should parse arrows", function() {
        expect("←↑→↓↔↕↖↗↘↙↚↛↞↠↢↣↦↩↪↫↬↭↮↰↱↶↷↼↽↾↾↿⇀⇁⇂⇃⇄⇆⇇⇈⇉").toParse();
    });

    it("should parse more arrows", function() {
        expect("⇊⇋⇌⇍⇎⇏⇐⇑⇒⇓⇔⇕⇚⇛⇝⟵⟶⟷⟸⟹⟺⟼").toParse();
    });

    it("should parse binary operators", function() {
        expect("±×÷∓∔∧∨∩∪≀⊎⊓⊔⊕⊖⊗⊘⊙⊚⊛⊝⊞⊟⊠⊡⊺⊻⊼⋇⋉⋊⋋⋌⋎⋏⋒⋓⩞\u22C5").toParse();
    });

    it("should parse delimeters", function() {
        expect("\\left\u230A\\frac{a}{b}\\right\u230B").toBuild();
        expect("\\left\u2308\\frac{a}{b}\\right\u2308").toBuild();
        expect("\\left\u27ee\\frac{a}{b}\\right\u27ef").toBuild();
        expect("\\left\u27e8\\frac{a}{b}\\right\u27e9").toBuild();
        expect("\\left\u23b0\\frac{a}{b}\\right\u23b1").toBuild();
        expect("┌x┐ └x┘").toBuild();
    });
});

describe("The maxSize setting", function() {
    const rule = "\\rule{999em}{999em}";

    it("should clamp size when set", function() {
        const built = getBuilt(rule, new Settings({maxSize: 5}))[0];
        expect(built.style.borderRightWidth).toEqual("5em");
        expect(built.style.borderTopWidth).toEqual("5em");
    });

    it("should not clamp size when not set", function() {
        const built = getBuilt(rule)[0];
        expect(built.style.borderRightWidth).toEqual("999em");
        expect(built.style.borderTopWidth).toEqual("999em");
    });

    it("should make zero-width rules if a negative maxSize is passed", function() {
        const built = getBuilt(rule, new Settings({maxSize: -5}))[0];
        expect(built.style.borderRightWidth).toEqual("0em");
        expect(built.style.borderTopWidth).toEqual("0em");
    });
});

describe("The \\mathchoice function", function() {
    const cmd = "\\sum_{k = 0}^{\\infty} x^k";

    it("should render as if there is nothing other in display math", function() {
        const plain = getBuilt("\\displaystyle" + cmd)[0];
        const built = getBuilt(`\\displaystyle\\mathchoice{${cmd}}{T}{S}{SS}`)[0];
        expect(built).toEqual(plain);
    });

    it("should render as if there is nothing other in text", function() {
        const plain = getBuilt(cmd)[0];
        const built = getBuilt(`\\mathchoice{D}{${cmd}}{S}{SS}`)[0];
        expect(built).toEqual(plain);
    });

    it("should render as if there is nothing other in scriptstyle", function() {
        const plain = getBuilt(`x_{${cmd}}`)[0];
        const built = getBuilt(`x_{\\mathchoice{D}{T}{${cmd}}{SS}}`)[0];
        expect(built).toEqual(plain);
    });

    it("should render  as if there is nothing other in scriptscriptstyle", function() {
        const plain = getBuilt(`x_{y_{${cmd}}}`)[0];
        const built = getBuilt(`x_{y_{\\mathchoice{D}{T}{S}{${cmd}}}}`)[0];
        expect(built).toEqual(plain);
    });
});

describe("Symbols", function() {
    it("should parse \\text{\\i\\j}", () => {
        expect("\\text{\\i\\j}").toBuild();
    });

    it("should parse spacing functions in math or text mode", () => {
        expect("A\\;B\\,C\\nobreakspace \\text{A\\;B\\,C\\nobreakspace}").toBuild();
    });

    it("should render ligature commands like their unicode characters", () => {
        const commands = getBuilt("\\text{\\ae\\AE\\oe\\OE\\o\\O\\ss}");
        const unicode = getBuilt("\\text{æÆœŒøØß}");
        expect(commands).toEqual(unicode);
    });
});

describe("unicodeTextInMathMode setting", function() {
    it("should allow unicode text when true", () => {
        expect("é").toParse({unicodeTextInMathMode: true});
        expect("試").toParse({unicodeTextInMathMode: true});
    });

    it("should forbid unicode text when false", () => {
        expect("é").toNotParse({unicodeTextInMathMode: false});
        expect("試").toNotParse({unicodeTextInMathMode: false});
    });

    it("should forbid unicode text when default", () => {
        expect("é").toNotParse();
        expect("試").toNotParse();
    });

    it("should always allow unicode text in text mode", () => {
        expect("\\text{é試}").toParse({unicodeTextInMathMode: false});
        expect("\\text{é試}").toParse({unicodeTextInMathMode: true});
        expect("\\text{é試}").toParse();
    });
});

describe("Internal __* interface", function() {
    const latex = "\\sum_{k = 0}^{\\infty} x^k";
    const rendered = katex.renderToString(latex);

    it("__parse renders same as renderToString", () => {
        const parsed = katex.__parse(latex);
        expect(buildTree(parsed, latex, new Settings()).toMarkup())
            .toEqual(rendered);
    });

    it("__renderToDomTree renders same as renderToString", () => {
        const tree = katex.__renderToDomTree(latex);
        expect(tree.toMarkup()).toEqual(rendered);
    });

    it("__renderToHTMLTree renders same as renderToString sans MathML", () => {
        const tree = katex.__renderToHTMLTree(latex);
        const renderedSansMathML = rendered.replace(
            /<span class="katex-mathml">.*?<\/span>/, '');
        expect(tree.toMarkup()).toEqual(renderedSansMathML);
    });
});<|MERGE_RESOLUTION|>--- conflicted
+++ resolved
@@ -2976,11 +2976,7 @@
     });
 
     it("should parse relations", function() {
-<<<<<<< HEAD
-        expect("∈∋∝∼∽≂≃≅≈≊≍≎≏≐≑≒≓≖≗≜≡≤≥≦≧≫≬≳≷≺≻≼≽≾≿∴∵∣≔≕⩴≪⋘").toParse();
-=======
         expect("∈∋∝∼∽≂≃≅≈≊≍≎≏≐≑≒≓≖≗≜≡≤≥≦≧≪≫≬≳≷≺≻≼≽≾≿∴∵∣≔≕⩴⋘⋙").toParse();
->>>>>>> b4b57cbc
     });
 
     it("should parse big operators", function() {
