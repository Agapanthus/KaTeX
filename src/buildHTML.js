--- conflicted
+++ resolved
@@ -731,31 +731,19 @@
 };
 
 groupTypes.llap = function(group, options) {
-<<<<<<< HEAD
-    var inner = makeSpan(["inner"], [
+    const inner = makeSpan(["inner"], [
         buildGroup(group.value.body, options.reset()),
         new domTree.symbolNode("\u200b")]);
-    var fix = makeSpan(["fix"], [new domTree.symbolNode("\u200b")]);
-=======
-    const inner = makeSpan(
-        ["inner"], [buildGroup(group.value.body, options.reset())]);
-    const fix = makeSpan(["fix"], []);
->>>>>>> d4aa6a72
+    const fix = makeSpan(["fix"], [new domTree.symbolNode("\u200b")]);
     return makeSpan(
         ["mord", "llap", options.style.cls()], [inner, fix], options);
 };
 
 groupTypes.rlap = function(group, options) {
-<<<<<<< HEAD
-    var inner = makeSpan(["inner"], [
+    const inner = makeSpan(["inner"], [
         buildGroup(group.value.body, options.reset()),
         new domTree.symbolNode("\u200b")]);
-    var fix = makeSpan(["fix"], [new domTree.symbolNode("\u200b")]);
-=======
-    const inner = makeSpan(
-        ["inner"], [buildGroup(group.value.body, options.reset())]);
-    const fix = makeSpan(["fix"], []);
->>>>>>> d4aa6a72
+    const fix = makeSpan(["fix"], [new domTree.symbolNode("\u200b")]);
     return makeSpan(
         ["mord", "rlap", options.style.cls()], [inner, fix], options);
 };
@@ -1574,14 +1562,10 @@
     bottomStrut.style.verticalAlign = -body.depth + "em";
 
     // Wrap the struts and body together
-<<<<<<< HEAD
-    var htmlNode = makeSpan(["katex-html"], [
+    const htmlNode = makeSpan(["katex-html"], [
         topStrut, bottomStrut, body,
         // Quirks mode fix
         new domTree.symbolNode("\u200b")]);
-=======
-    const htmlNode = makeSpan(["katex-html"], [topStrut, bottomStrut, body]);
->>>>>>> d4aa6a72
 
     htmlNode.setAttribute("aria-hidden", "true");
 
